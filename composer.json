--- conflicted
+++ resolved
@@ -18,28 +18,23 @@
         "zendframework/zend-stdlib": "^2.7 || ^3.0"
     },
     "require-dev": {
+        "container-interop/container-interop": "^1.1",
+        "mongodb/mongodb": "^1.0.1",
+        "phpunit/phpunit": "^6.0.8 || ^5.7.15",
         "zendframework/zend-cache": "^2.6.1",
+        "zendframework/zend-coding-standard": "~1.0.0",
         "zendframework/zend-db": "^2.7",
         "zendframework/zend-http": "^2.5.4",
         "zendframework/zend-servicemanager": "^2.7.5 || ^3.0.3",
-        "zendframework/zend-validator": "^2.6",
-        "container-interop/container-interop": "^1.1",
-        "mongodb/mongodb": "^1.0.1",
-<<<<<<< HEAD
-        "phpunit/PHPUnit": "~4.0",
-        "zendframework/zend-coding-standard": "~1.0.0"
-=======
-        "friendsofphp/php-cs-fixer": "^1.7.1",
-        "phpunit/phpunit": "^6.0.8 || ^5.7.15"
->>>>>>> e44fe473
+        "zendframework/zend-validator": "^2.6"
     },
     "suggest": {
+        "mongodb/mongodb": "If you want to use the MongoDB session save handler",
         "zendframework/zend-cache": "Zend\\Cache component",
         "zendframework/zend-db": "Zend\\Db component",
         "zendframework/zend-http": "Zend\\Http component",
         "zendframework/zend-servicemanager": "Zend\\ServiceManager component",
-        "zendframework/zend-validator": "Zend\\Validator component",
-        "mongodb/mongodb": "If you want to use the MongoDB session save handler"
+        "zendframework/zend-validator": "Zend\\Validator component"
     },
     "minimum-stability": "dev",
     "prefer-stable": true,
@@ -52,6 +47,9 @@
             "component": "Zend\\Session",
             "config-provider": "Zend\\Session\\ConfigProvider"
         }
+    },
+    "config": {
+        "sort-packages": true
     },
     "autoload-dev": {
         "files": [
