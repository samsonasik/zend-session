--- conflicted
+++ resolved
@@ -216,15 +216,8 @@
         $this->storage->foo = 'bar';
         $this->storage->bar = 'baz';
         $this->storage->markImmutable();
-<<<<<<< HEAD
-        $this->setExpectedException(
-            'Zend\Session\Exception\RuntimeException',
-            'Cannot clear storage as it is marked immutable'
-        );
-=======
         $this->expectException('Zend\Session\Exception\RuntimeException');
         $this->expectExceptionMessage('Cannot clear storage as it is marked immutable');
->>>>>>> e44fe473
         $this->storage->clear();
     }
 
