<?php
/**
 * Zend Framework (http://framework.zend.com/)
 *
 * @link      http://github.com/zendframework/zf2 for the canonical source repository
 * @copyright Copyright (c) 2005-2015 Zend Technologies USA Inc. (http://www.zend.com)
 * @license   http://framework.zend.com/license/new-bsd New BSD License
 */

namespace ZendTest\Session\Config;

use PHPUnit\Framework\TestCase;
use Zend\Session\Config\SessionConfig;

/**
 * @group      Zend_Session
 * @runTestsInSeparateProcesses
 * @covers Zend\Session\Config\SessionConfig
 */
class SessionConfigTest extends TestCase
{
    /**
     * @var SessionConfig
     */
    protected $config;

    public function setUp()
    {
        $this->config = new SessionConfig;
    }

    public function assertPhpLessThan71()
    {
        if (version_compare(PHP_VERSION, '7.1.0', '<')) {
            return true;
        }
        $this->markTestSkipped('This test requires a PHP version less than 7.1.0');
    }

    // session.save_path

    public function testSetSavePathErrorsOnInvalidPath()
    {
        $this->expectException('Zend\Session\Exception\InvalidArgumentException');
        $this->expectExceptionMessage('Invalid save_path provided');
        $this->config->setSavePath(__DIR__ . '/foobarboguspath');
    }

    public function testSavePathDefaultsToIniSettings()
    {
        $this->assertSame(ini_get('session.save_path'), $this->config->getSavePath());
    }

    public function testSavePathIsMutable()
    {
        $this->config->setSavePath(__DIR__);
        $this->assertEquals(__DIR__, $this->config->getSavePath());
    }

    public function testSavePathAltersIniSetting()
    {
        $this->config->setSavePath(__DIR__);
        $this->assertEquals(__DIR__, ini_get('session.save_path'));
    }

    public function testSavePathCanBeNonDirectoryWhenSaveHandlerNotFiles()
    {
        $this->config->setPhpSaveHandler('user');
        $this->config->setSavePath('/tmp/sessions.db');
        $this->assertEquals('/tmp/sessions.db', ini_get('session.save_path'));
    }

    // session.name

    public function testNameDefaultsToIniSettings()
    {
        $this->assertSame(ini_get('session.name'), $this->config->getName());
    }

    public function testNameIsMutable()
    {
        $this->config->setName('FOOBAR');
        $this->assertEquals('FOOBAR', $this->config->getName());
    }

    public function testNameAltersIniSetting()
    {
        $this->config->setName('FOOBAR');
        $this->assertEquals('FOOBAR', ini_get('session.name'));
    }

    // session.save_handler

    public function testSaveHandlerDefaultsToIniSettings()
    {
        $this->assertSame(
            ini_get('session.save_handler'),
            $this->config->getSaveHandler(),
            var_export($this->config->toArray(), 1)
        );
    }

    public function testSaveHandlerIsMutable()
    {
        $this->config->setSaveHandler('user');
        $this->assertEquals('user', $this->config->getSaveHandler());
    }

    public function testSaveHandlerAltersIniSetting()
    {
        $this->config->setSaveHandler('user');
        $this->assertEquals('user', ini_get('session.save_handler'));
    }

    public function testSettingInvalidSaveHandlerRaisesException()
    {
<<<<<<< HEAD
        $this->setExpectedException(
            'Zend\Session\Exception\InvalidArgumentException',
            'Invalid save handler specified'
        );
=======
        $this->expectException('Zend\Session\Exception\InvalidArgumentException');
        $this->expectExceptionMessage('Invalid save handler specified');
>>>>>>> e44fe473
        $this->config->setPhpSaveHandler('foobar_bogus');
    }

    // session.gc_probability

    public function testGcProbabilityDefaultsToIniSettings()
    {
        $this->assertSame(ini_get('session.gc_probability'), $this->config->getGcProbability());
    }

    public function testGcProbabilityIsMutable()
    {
        $this->config->setGcProbability(20);
        $this->assertEquals(20, $this->config->getGcProbability());
    }

    public function testGcProbabilityAltersIniSetting()
    {
        $this->config->setGcProbability(24);
        $this->assertEquals(24, ini_get('session.gc_probability'));
    }

    public function testSettingInvalidGcProbabilityRaisesException()
    {
<<<<<<< HEAD
        $this->setExpectedException(
            'Zend\Session\Exception\InvalidArgumentException',
            'Invalid gc_probability; must be numeric'
        );
=======
        $this->expectException('Zend\Session\Exception\InvalidArgumentException');
        $this->expectExceptionMessage('Invalid gc_probability; must be numeric');
>>>>>>> e44fe473
        $this->config->setGcProbability('foobar_bogus');
    }

    public function testSettingInvalidGcProbabilityRaisesException2()
    {
<<<<<<< HEAD
        $this->setExpectedException(
            'Zend\Session\Exception\InvalidArgumentException',
            'Invalid gc_probability; must be a percentage'
        );
=======
        $this->expectException('Zend\Session\Exception\InvalidArgumentException');
        $this->expectExceptionMessage('Invalid gc_probability; must be a percentage');
>>>>>>> e44fe473
        $this->config->setGcProbability(-1);
    }

    public function testSettingInvalidGcProbabilityRaisesException3()
    {
<<<<<<< HEAD
        $this->setExpectedException(
            'Zend\Session\Exception\InvalidArgumentException',
            'Invalid gc_probability; must be a percentage'
        );
=======
        $this->expectException('Zend\Session\Exception\InvalidArgumentException');
        $this->expectExceptionMessage('Invalid gc_probability; must be a percentage');
>>>>>>> e44fe473
        $this->config->setGcProbability(101);
    }

    // session.gc_divisor

    public function testGcDivisorDefaultsToIniSettings()
    {
        $this->assertSame(ini_get('session.gc_divisor'), $this->config->getGcDivisor());
    }

    public function testGcDivisorIsMutable()
    {
        $this->config->setGcDivisor(20);
        $this->assertEquals(20, $this->config->getGcDivisor());
    }

    public function testGcDivisorAltersIniSetting()
    {
        $this->config->setGcDivisor(24);
        $this->assertEquals(24, ini_get('session.gc_divisor'));
    }

    public function testSettingInvalidGcDivisorRaisesException()
    {
<<<<<<< HEAD
        $this->setExpectedException(
            'Zend\Session\Exception\InvalidArgumentException',
            'Invalid gc_divisor; must be numeric'
        );
=======
        $this->expectException('Zend\Session\Exception\InvalidArgumentException');
        $this->expectExceptionMessage('Invalid gc_divisor; must be numeric');
>>>>>>> e44fe473
        $this->config->setGcDivisor('foobar_bogus');
    }

    public function testSettingInvalidGcDivisorRaisesException2()
    {
<<<<<<< HEAD
        $this->setExpectedException(
            'Zend\Session\Exception\InvalidArgumentException',
            'Invalid gc_divisor; must be a positive integer'
        );
=======
        $this->expectException('Zend\Session\Exception\InvalidArgumentException');
        $this->expectExceptionMessage('Invalid gc_divisor; must be a positive integer');
>>>>>>> e44fe473
        $this->config->setGcDivisor(-1);
    }

    // session.gc_maxlifetime

    public function testGcMaxlifetimeDefaultsToIniSettings()
    {
        $this->assertSame(ini_get('session.gc_maxlifetime'), $this->config->getGcMaxlifetime());
    }

    public function testGcMaxlifetimeIsMutable()
    {
        $this->config->setGcMaxlifetime(20);
        $this->assertEquals(20, $this->config->getGcMaxlifetime());
    }

    public function testGcMaxlifetimeAltersIniSetting()
    {
        $this->config->setGcMaxlifetime(24);
        $this->assertEquals(24, ini_get('session.gc_maxlifetime'));
    }

    public function testSettingInvalidGcMaxlifetimeRaisesException()
    {
<<<<<<< HEAD
        $this->setExpectedException(
            'Zend\Session\Exception\InvalidArgumentException',
            'Invalid gc_maxlifetime; must be numeric'
        );
=======
        $this->expectException('Zend\Session\Exception\InvalidArgumentException');
        $this->expectExceptionMessage('Invalid gc_maxlifetime; must be numeric');
>>>>>>> e44fe473
        $this->config->setGcMaxlifetime('foobar_bogus');
    }

    public function testSettingInvalidGcMaxlifetimeRaisesException2()
    {
<<<<<<< HEAD
        $this->setExpectedException(
            'Zend\Session\Exception\InvalidArgumentException',
            'Invalid gc_maxlifetime; must be a positive integer'
        );
=======
        $this->expectException('Zend\Session\Exception\InvalidArgumentException');
        $this->expectExceptionMessage('Invalid gc_maxlifetime; must be a positive integer');
>>>>>>> e44fe473
        $this->config->setGcMaxlifetime(-1);
    }

    // session.serialize_handler

    public function testSerializeHandlerDefaultsToIniSettings()
    {
        $this->assertSame(ini_get('session.serialize_handler'), $this->config->getSerializeHandler());
    }

    public function testSerializeHandlerIsMutable()
    {
        $value = extension_loaded('wddx') ? 'wddx' : 'php_binary';
        $this->config->setSerializeHandler($value);
        $this->assertEquals($value, $this->config->getSerializeHandler());
    }

    public function testSerializeHandlerAltersIniSetting()
    {
        $value = extension_loaded('wddx') ? 'wddx' : 'php_binary';
        $this->config->setSerializeHandler($value);
        $this->assertEquals($value, ini_get('session.serialize_handler'));
    }

    public function testSettingInvalidSerializeHandlerRaisesException()
    {
<<<<<<< HEAD
        $this->setExpectedException(
            'Zend\Session\Exception\InvalidArgumentException',
            'Invalid serialize handler specified'
        );
=======
        $this->expectException('Zend\Session\Exception\InvalidArgumentException');
        $this->expectExceptionMessage('Invalid serialize handler specified');
>>>>>>> e44fe473
        $this->config->setSerializeHandler('foobar_bogus');
    }

    // session.cookie_lifetime

    public function testCookieLifetimeDefaultsToIniSettings()
    {
        $this->assertSame(ini_get('session.cookie_lifetime'), $this->config->getCookieLifetime());
    }

    public function testCookieLifetimeIsMutable()
    {
        $this->config->setCookieLifetime(20);
        $this->assertEquals(20, $this->config->getCookieLifetime());
    }

    public function testCookieLifetimeAltersIniSetting()
    {
        $this->config->setCookieLifetime(24);
        $this->assertEquals(24, ini_get('session.cookie_lifetime'));
    }

    public function testCookieLifetimeCanBeZero()
    {
        $this->config->setCookieLifetime(0);
        $this->assertEquals(0, ini_get('session.cookie_lifetime'));
    }

    public function testSettingInvalidCookieLifetimeRaisesException()
    {
<<<<<<< HEAD
        $this->setExpectedException(
            'Zend\Session\Exception\InvalidArgumentException',
            'Invalid cookie_lifetime; must be numeric'
        );
=======
        $this->expectException('Zend\Session\Exception\InvalidArgumentException');
        $this->expectExceptionMessage('Invalid cookie_lifetime; must be numeric');
>>>>>>> e44fe473
        $this->config->setCookieLifetime('foobar_bogus');
    }

    public function testSettingInvalidCookieLifetimeRaisesException2()
    {
<<<<<<< HEAD
        $this->setExpectedException(
            'Zend\Session\Exception\InvalidArgumentException',
            'Invalid cookie_lifetime; must be a positive integer or zero'
        );
=======
        $this->expectException('Zend\Session\Exception\InvalidArgumentException');
        $this->expectExceptionMessage('Invalid cookie_lifetime; must be a positive integer or zero');
>>>>>>> e44fe473
        $this->config->setCookieLifetime(-1);
    }

    // session.cookie_path

    public function testCookiePathDefaultsToIniSettings()
    {
        $this->assertSame(ini_get('session.cookie_path'), $this->config->getCookiePath());
    }

    public function testCookiePathIsMutable()
    {
        $this->config->setCookiePath('/foo');
        $this->assertEquals('/foo', $this->config->getCookiePath());
    }

    public function testCookiePathAltersIniSetting()
    {
        $this->config->setCookiePath('/bar');
        $this->assertEquals('/bar', ini_get('session.cookie_path'));
    }

    public function testSettingInvalidCookiePathRaisesException()
    {
        $this->expectException('Zend\Session\Exception\InvalidArgumentException');
        $this->expectExceptionMessage('Invalid cookie path');
        $this->config->setCookiePath(24);
    }

    public function testSettingInvalidCookiePathRaisesException2()
    {
        $this->expectException('Zend\Session\Exception\InvalidArgumentException');
        $this->expectExceptionMessage('Invalid cookie path');
        $this->config->setCookiePath('foo');
    }

    public function testSettingInvalidCookiePathRaisesException3()
    {
        $this->expectException('Zend\Session\Exception\InvalidArgumentException');
        $this->expectExceptionMessage('Invalid cookie path');
        $this->config->setCookiePath('D:\\WINDOWS\\System32\\drivers\\etc\\hosts');
    }

    // session.cookie_domain

    public function testCookieDomainDefaultsToIniSettings()
    {
        $this->assertSame(ini_get('session.cookie_domain'), $this->config->getCookieDomain());
    }

    public function testCookieDomainIsMutable()
    {
        $this->config->setCookieDomain('example.com');
        $this->assertEquals('example.com', $this->config->getCookieDomain());
    }

    public function testCookieDomainCanBeEmpty()
    {
        $this->config->setCookieDomain('');
        $this->assertEquals('', $this->config->getCookieDomain());
    }

    public function testCookieDomainAltersIniSetting()
    {
        $this->config->setCookieDomain('localhost');
        $this->assertEquals('localhost', ini_get('session.cookie_domain'));
    }

    public function testSettingInvalidCookieDomainRaisesException()
    {
<<<<<<< HEAD
        $this->setExpectedException(
            'Zend\Session\Exception\InvalidArgumentException',
            'Invalid cookie domain: must be a string'
        );
=======
        $this->expectException('Zend\Session\Exception\InvalidArgumentException');
        $this->expectExceptionMessage('Invalid cookie domain: must be a string');
>>>>>>> e44fe473
        $this->config->setCookieDomain(24);
    }

    public function testSettingInvalidCookieDomainRaisesException2()
    {
<<<<<<< HEAD
        $this->setExpectedException(
            'Zend\Session\Exception\InvalidArgumentException',
            'does not match the expected structure for a DNS hostname'
        );
=======
        $this->expectException('Zend\Session\Exception\InvalidArgumentException');
        $this->expectExceptionMessage('does not match the expected structure for a DNS hostname');
>>>>>>> e44fe473
        $this->config->setCookieDomain('D:\\WINDOWS\\System32\\drivers\\etc\\hosts');
    }

    // session.cookie_secure

    public function testCookieSecureDefaultsToIniSettings()
    {
        $this->assertSame(ini_get('session.cookie_secure'), $this->config->getCookieSecure());
    }

    public function testCookieSecureIsMutable()
    {
        $value = ! ini_get('session.cookie_secure');
        $this->config->setCookieSecure($value);
        $this->assertEquals($value, $this->config->getCookieSecure());
    }

    public function testCookieSecureAltersIniSetting()
    {
        $value = ! ini_get('session.cookie_secure');
        $this->config->setCookieSecure($value);
        $this->assertEquals($value, ini_get('session.cookie_secure'));
    }

    // session.cookie_httponly

    public function testCookieHttpOnlyDefaultsToIniSettings()
    {
        $this->assertSame((bool) ini_get('session.cookie_httponly'), $this->config->getCookieHttpOnly());
    }

    public function testCookieHttpOnlyIsMutable()
    {
        $value = ! ini_get('session.cookie_httponly');
        $this->config->setCookieHttpOnly($value);
        $this->assertEquals($value, $this->config->getCookieHttpOnly());
    }

    public function testCookieHttpOnlyAltersIniSetting()
    {
        $value = ! ini_get('session.cookie_httponly');
        $this->config->setCookieHttpOnly($value);
        $this->assertEquals($value, ini_get('session.cookie_httponly'));
    }

    // session.use_cookies

    public function testUseCookiesDefaultsToIniSettings()
    {
        $this->assertSame((bool) ini_get('session.use_cookies'), $this->config->getUseCookies());
    }

    public function testUseCookiesIsMutable()
    {
        $value = ! ini_get('session.use_cookies');
        $this->config->setUseCookies($value);
        $this->assertEquals($value, $this->config->getUseCookies());
    }

    public function testUseCookiesAltersIniSetting()
    {
        $value = ! ini_get('session.use_cookies');
        $this->config->setUseCookies($value);
        $this->assertEquals($value, (bool) ini_get('session.use_cookies'));
    }

    // session.use_only_cookies

    public function testUseOnlyCookiesDefaultsToIniSettings()
    {
        $this->assertSame((bool) ini_get('session.use_only_cookies'), $this->config->getUseOnlyCookies());
    }

    public function testUseOnlyCookiesIsMutable()
    {
        $value = ! ini_get('session.use_only_cookies');
        $this->config->setOption('use_only_cookies', $value);
        $this->assertEquals($value, (bool) $this->config->getOption('use_only_cookies'));
    }

    public function testUseOnlyCookiesAltersIniSetting()
    {
        $value = ! ini_get('session.use_only_cookies');
        $this->config->setOption('use_only_cookies', $value);
        $this->assertEquals($value, (bool) ini_get('session.use_only_cookies'));
    }

    // session.referer_check

    public function testRefererCheckDefaultsToIniSettings()
    {
        $this->assertSame(ini_get('session.referer_check'), $this->config->getRefererCheck());
    }

    public function testRefererCheckIsMutable()
    {
        $this->config->setOption('referer_check', 'FOOBAR');
        $this->assertEquals('FOOBAR', $this->config->getOption('referer_check'));
    }

    public function testRefererCheckMayBeEmpty()
    {
        $this->config->setOption('referer_check', '');
        $this->assertEquals('', $this->config->getOption('referer_check'));
    }

    public function testRefererCheckAltersIniSetting()
    {
        $this->config->setOption('referer_check', 'BARBAZ');
        $this->assertEquals('BARBAZ', ini_get('session.referer_check'));
    }

    // session.entropy_file

    public function testSetEntropyFileErrorsOnInvalidPath()
    {
<<<<<<< HEAD
        $this->assertPhpLessThan71();
        $this->setExpectedException('Zend\Session\Exception\InvalidArgumentException', 'Invalid entropy_file provided');
=======
        if (PHP_VERSION_ID >= 70100) {
            $this->markTestSkipped('session.entropy_file directive removed in PHP 7.1');
        }

        $this->expectException('Zend\Session\Exception\InvalidArgumentException');
        $this->expectExceptionMessage('Invalid entropy_file provided');
>>>>>>> e44fe473
        $this->config->setEntropyFile(__DIR__ . '/foobarboguspath');
    }

    public function testEntropyFileDefaultsToIniSettings()
    {
<<<<<<< HEAD
        $this->assertPhpLessThan71();
=======
        if (PHP_VERSION_ID >= 70100) {
            $this->markTestSkipped('session.entropy_file directive removed in PHP 7.1');
        }

>>>>>>> e44fe473
        $this->assertSame(ini_get('session.entropy_file'), $this->config->getEntropyFile());
    }

    public function testEntropyFileIsMutable()
    {
<<<<<<< HEAD
        $this->assertPhpLessThan71();
=======
        if (PHP_VERSION_ID >= 70100) {
            $this->markTestSkipped('session.entropy_file directive removed in PHP 7.1');
        }

>>>>>>> e44fe473
        $this->config->setEntropyFile(__FILE__);
        $this->assertEquals(__FILE__, $this->config->getEntropyFile());
    }

    public function testEntropyFileAltersIniSetting()
    {
<<<<<<< HEAD
        $this->assertPhpLessThan71();
=======
        if (PHP_VERSION_ID >= 70100) {
            $this->markTestSkipped('session.entropy_file directive removed in PHP 7.1');
        }

>>>>>>> e44fe473
        $this->config->setEntropyFile(__FILE__);
        $this->assertEquals(__FILE__, ini_get('session.entropy_file'));
    }

    /**
     * @requires PHP 7.1
     */
    public function testSetEntropyFileError()
    {
        $this->expectException('PHPUnit\Framework\Error\Deprecated');
        $this->config->getEntropyFile();
    }

    /**
     * @requires PHP 7.1
     */
    public function testGetEntropyFileError()
    {
        $this->expectException('PHPUnit\Framework\Error\Deprecated');
        $this->config->setEntropyFile(__FILE__);
    }

    // session.entropy_length

    public function testEntropyLengthDefaultsToIniSettings()
    {
<<<<<<< HEAD
        $this->assertPhpLessThan71();
=======
        if (PHP_VERSION_ID >= 70100) {
            $this->markTestSkipped('session.entropy_length directive removed in PHP 7.1');
        }

>>>>>>> e44fe473
        $this->assertSame(ini_get('session.entropy_length'), $this->config->getEntropyLength());
    }

    public function testEntropyLengthIsMutable()
    {
<<<<<<< HEAD
        $this->assertPhpLessThan71();
=======
        if (PHP_VERSION_ID >= 70100) {
            $this->markTestSkipped('session.entropy_length directive removed in PHP 7.1');
        }

>>>>>>> e44fe473
        $this->config->setEntropyLength(20);
        $this->assertEquals(20, $this->config->getEntropyLength());
    }

    public function testEntropyLengthAltersIniSetting()
    {
<<<<<<< HEAD
        $this->assertPhpLessThan71();
=======
        if (PHP_VERSION_ID >= 70100) {
            $this->markTestSkipped('session.entropy_length directive removed in PHP 7.1');
        }

>>>>>>> e44fe473
        $this->config->setEntropyLength(24);
        $this->assertEquals(24, ini_get('session.entropy_length'));
    }

    public function testEntropyLengthCanBeZero()
    {
<<<<<<< HEAD
        $this->assertPhpLessThan71();
=======
        if (PHP_VERSION_ID >= 70100) {
            $this->markTestSkipped('session.entropy_length directive removed in PHP 7.1');
        }

>>>>>>> e44fe473
        $this->config->setEntropyLength(0);
        $this->assertEquals(0, ini_get('session.entropy_length'));
    }

    public function testSettingInvalidEntropyLengthRaisesException()
    {
<<<<<<< HEAD
        $this->assertPhpLessThan71();
        $this->setExpectedException(
            'Zend\Session\Exception\InvalidArgumentException',
            'Invalid entropy_length; must be numeric'
        );
=======
        if (PHP_VERSION_ID >= 70100) {
            $this->markTestSkipped('session.entropy_length directive removed in PHP 7.1');
        }

        $this->expectException('Zend\Session\Exception\InvalidArgumentException');
        $this->expectExceptionMessage('Invalid entropy_length; must be numeric');
>>>>>>> e44fe473
        $this->config->setEntropyLength('foobar_bogus');
    }

    public function testSettingInvalidEntropyLengthRaisesException2()
    {
<<<<<<< HEAD
        $this->assertPhpLessThan71();
        $this->setExpectedException(
            'Zend\Session\Exception\InvalidArgumentException',
            'Invalid entropy_length; must be a positive integer or zero'
        );
=======
        if (PHP_VERSION_ID >= 70100) {
            $this->markTestSkipped('session.entropy_length directive removed in PHP 7.1');
        }

        $this->expectException('Zend\Session\Exception\InvalidArgumentException');
        $this->expectExceptionMessage('Invalid entropy_length; must be a positive integer or zero');
>>>>>>> e44fe473
        $this->config->setEntropyLength(-1);
    }

    /**
     * @requires PHP 7.1
     */
    public function testGetEntropyLengthError()
    {
        $this->expectException('PHPUnit\Framework\Error\Deprecated');
        $this->config->getEntropyLength();
    }

    /**
     * @requires PHP 7.1
     */
    public function testSetEntropyLengthError()
    {
        $this->expectException('PHPUnit\Framework\Error\Deprecated');
        $this->config->setEntropyLength(0);
    }

    // session.cache_limiter

    public function cacheLimiters()
    {
        return [
            [''],
            ['nocache'],
            ['public'],
            ['private'],
            ['private_no_expire'],
        ];
    }

    public function testCacheLimiterDefaultsToIniSettings()
    {
        $this->assertSame(ini_get('session.cache_limiter'), $this->config->getCacheLimiter());
    }

    /**
     * @dataProvider cacheLimiters
     */
    public function testCacheLimiterIsMutable($cacheLimiter)
    {
        $this->config->setCacheLimiter($cacheLimiter);
        $this->assertEquals($cacheLimiter, $this->config->getCacheLimiter());
    }

    /**
     * @dataProvider cacheLimiters
     */
    public function testCacheLimiterAltersIniSetting($cacheLimiter)
    {
        $this->config->setCacheLimiter($cacheLimiter);
        $this->assertEquals($cacheLimiter, ini_get('session.cache_limiter'));
    }

    public function testSettingInvalidCacheLimiterRaisesException()
    {
<<<<<<< HEAD
        $this->setExpectedException(
            'Zend\Session\Exception\InvalidArgumentException',
            'Invalid cache limiter provided'
        );
=======
        $this->expectException('Zend\Session\Exception\InvalidArgumentException');
        $this->expectExceptionMessage('Invalid cache limiter provided');
>>>>>>> e44fe473
        $this->config->setCacheLimiter('foobar_bogus');
    }

    // session.cache_expire

    public function testCacheExpireDefaultsToIniSettings()
    {
        $this->assertSame(ini_get('session.cache_expire'), $this->config->getCacheExpire());
    }

    public function testCacheExpireIsMutable()
    {
        $this->config->setCacheExpire(20);
        $this->assertEquals(20, $this->config->getCacheExpire());
    }

    public function testCacheExpireAltersIniSetting()
    {
        $this->config->setCacheExpire(24);
        $this->assertEquals(24, ini_get('session.cache_expire'));
    }

    public function testSettingInvalidCacheExpireRaisesException()
    {
<<<<<<< HEAD
        $this->setExpectedException(
            'Zend\Session\Exception\InvalidArgumentException',
            'Invalid cache_expire; must be numeric'
        );
=======
        $this->expectException('Zend\Session\Exception\InvalidArgumentException');
        $this->expectExceptionMessage('Invalid cache_expire; must be numeric');
>>>>>>> e44fe473
        $this->config->setCacheExpire('foobar_bogus');
    }

    public function testSettingInvalidCacheExpireRaisesException2()
    {
<<<<<<< HEAD
        $this->setExpectedException(
            'Zend\Session\Exception\InvalidArgumentException',
            'Invalid cache_expire; must be a positive integer'
        );
=======
        $this->expectException('Zend\Session\Exception\InvalidArgumentException');
        $this->expectExceptionMessage('Invalid cache_expire; must be a positive integer');
>>>>>>> e44fe473
        $this->config->setCacheExpire(-1);
    }

    // session.use_trans_sid

    public function testUseTransSidDefaultsToIniSettings()
    {
        $this->assertSame((bool) ini_get('session.use_trans_sid'), $this->config->getUseTransSid());
    }

    public function testUseTransSidIsMutable()
    {
        $value = ! ini_get('session.use_trans_sid');
        $this->config->setOption('use_trans_sid', $value);
        $this->assertEquals($value, (bool) $this->config->getOption('use_trans_sid'));
    }

    public function testUseTransSidAltersIniSetting()
    {
        $value = ! ini_get('session.use_trans_sid');
        $this->config->setOption('use_trans_sid', $value);
        $this->assertEquals($value, (bool) ini_get('session.use_trans_sid'));
    }

    // session.hash_function

    public function hashFunctions()
    {
        $hashFunctions = [0, 1] + hash_algos();
        $provider      = [];
        foreach ($hashFunctions as $function) {
            $provider[] = [$function];
        }
        return $provider;
    }

    public function testHashFunctionDefaultsToIniSettings()
    {
<<<<<<< HEAD
        $this->assertPhpLessThan71();
=======
        if (PHP_VERSION_ID >= 70100) {
            $this->markTestSkipped('session.hash_function directive removed in PHP 7.1');
        }

>>>>>>> e44fe473
        $this->assertSame(ini_get('session.hash_function'), $this->config->getHashFunction());
    }

    /**
     * @dataProvider hashFunctions
     */
    public function testHashFunctionIsMutable($hashFunction)
    {
<<<<<<< HEAD
        $this->assertPhpLessThan71();
=======
        if (PHP_VERSION_ID >= 70100) {
            $this->markTestSkipped('session.hash_function directive removed in PHP 7.1');
        }

>>>>>>> e44fe473
        $this->config->setHashFunction($hashFunction);
        $this->assertEquals($hashFunction, $this->config->getHashFunction());
    }

    /**
     * @dataProvider hashFunctions
     */
    public function testHashFunctionAltersIniSetting($hashFunction)
    {
<<<<<<< HEAD
        $this->assertPhpLessThan71();
=======
        if (PHP_VERSION_ID >= 70100) {
            $this->markTestSkipped('session.hash_function directive removed in PHP 7.1');
        }

>>>>>>> e44fe473
        $this->config->setHashFunction($hashFunction);
        $this->assertEquals($hashFunction, ini_get('session.hash_function'));
    }

    public function testSettingInvalidHashFunctionRaisesException()
    {
<<<<<<< HEAD
        $this->assertPhpLessThan71();
        $this->setExpectedException(
            'Zend\Session\Exception\InvalidArgumentException',
            'Invalid hash function provided'
        );
=======
        if (PHP_VERSION_ID >= 70100) {
            $this->markTestSkipped('session.hash_function directive removed in PHP 7.1');
        }

        $this->expectException('Zend\Session\Exception\InvalidArgumentException');
        $this->expectExceptionMessage('Invalid hash function provided');
        $this->config->setHashFunction('foobar_bogus');
    }

    /**
     * @requires PHP 7.1
     */
    public function testGetHashFunctionError()
    {
        $this->expectException('PHPUnit\Framework\Error\Deprecated');
        $this->config->getHashFunction();
    }

    /**
     * @requires PHP 7.1
     */
    public function testSetHashFunctionError()
    {
        $this->expectException('PHPUnit\Framework\Error\Deprecated');
>>>>>>> e44fe473
        $this->config->setHashFunction('foobar_bogus');
    }

    // session.hash_bits_per_character

    public function hashBitsPerCharacters()
    {
        return [
            [4],
            [5],
            [6],
        ];
    }

    public function testHashBitsPerCharacterDefaultsToIniSettings()
    {
        if (PHP_VERSION_ID >= 70100) {
            $this->markTestSkipped('session.hash_bits_per_character directive removed in PHP 7.1');
        }

        $this->assertSame(ini_get('session.hash_bits_per_character'), $this->config->getHashBitsPerCharacter());
    }

    /**
     * @dataProvider hashBitsPerCharacters
     */
    public function testHashBitsPerCharacterIsMutable($hashBitsPerCharacter)
    {
<<<<<<< HEAD
        $this->assertPhpLessThan71();
=======
        if (PHP_VERSION_ID >= 70100) {
            $this->markTestSkipped('session.hash_bits_per_character directive removed in PHP 7.1');
        }

>>>>>>> e44fe473
        $this->config->setHashBitsPerCharacter($hashBitsPerCharacter);
        $this->assertEquals($hashBitsPerCharacter, $this->config->getHashBitsPerCharacter());
    }

    /**
     * @dataProvider hashBitsPerCharacters
     */
    public function testHashBitsPerCharacterAltersIniSetting($hashBitsPerCharacter)
    {
<<<<<<< HEAD
        $this->assertPhpLessThan71();
=======
        if (PHP_VERSION_ID >= 70100) {
            $this->markTestSkipped('session.hash_bits_per_character directive removed in PHP 7.1');
        }

>>>>>>> e44fe473
        $this->config->setHashBitsPerCharacter($hashBitsPerCharacter);
        $this->assertEquals($hashBitsPerCharacter, ini_get('session.hash_bits_per_character'));
    }

    public function testSettingInvalidHashBitsPerCharacterRaisesException()
    {
<<<<<<< HEAD
        $this->assertPhpLessThan71();
        $this->setExpectedException(
            'Zend\Session\Exception\InvalidArgumentException',
            'Invalid hash bits per character provided'
        );
=======
        if (PHP_VERSION_ID >= 70100) {
            $this->markTestSkipped('session.hash_bits_per_character directive removed in PHP 7.1');
        }

        $this->expectException('Zend\Session\Exception\InvalidArgumentException');
        $this->expectExceptionMessage('Invalid hash bits per character provided');
>>>>>>> e44fe473
        $this->config->setHashBitsPerCharacter('foobar_bogus');
    }

    /**
     * @requires PHP 7.1
     */
    public function testGetHashBitsPerCharacterError()
    {
        $this->expectException('PHPUnit\Framework\Error\Deprecated');
        $this->config->getHashBitsPerCharacter();
    }

    /**
     * @requires PHP 7.1
     */
    public function testSetHashBitsPerCharacterError()
    {
        $this->expectException('PHPUnit\Framework\Error\Deprecated');
        $this->config->setHashBitsPerCharacter(5);
    }

    // session.sid_length

    /**
     * @requires PHP 7.1
     */
    public function testSidLengthDefaultsToIniSettings()
    {
        $this->assertSame(ini_get('session.sid_length'), $this->config->getSidLength());
    }

    /**
     * @requires PHP 7.1
     */
    public function testSidLengthIsMutable()
    {
        $this->config->setSidLength(40);
        $this->assertEquals(40, $this->config->getSidLength());
    }

    /**
     * @requires PHP 7.1
     */
    public function testSidLengthAltersIniSetting()
    {
        $this->config->setSidLength(40);
        $this->assertEquals(40, ini_get('session.sid_length'));
    }

    /**
     * @requires PHP 7.1
     */
    public function testSettingInvalidSidLengthRaisesException()
    {
        $this->expectException('Zend\Session\Exception\InvalidArgumentException');
        $this->expectExceptionMessage('Invalid length provided');
        $this->config->setSidLength('foobar_bogus');
    }

    /**
     * @requires PHP 7.1
     */
    public function testSettingOutOfRangeSidLengthRaisesException()
    {
        $this->expectException('Zend\Session\Exception\InvalidArgumentException');
        $this->expectExceptionMessage('Invalid length provided');
        $this->config->setSidLength(999);
    }

    // session.sid_bits_per_character

    public function sidSidPerCharacters()
    {
        return [
            [4],
            [5],
            [6],
        ];
    }

    /**
     * @requires PHP 7.1
     */
    public function testSidBitsPerCharacterDefaultsToIniSettings()
    {
        $this->assertSame(ini_get('session.sid_bits_per_character'), $this->config->getSidBitsPerCharacter());
    }

    /**
     * @requires PHP 7.1
     * @dataProvider sidSidPerCharacters
     */
    public function testSidBitsPerCharacterIsMutable($sidBitsPerCharacter)
    {
        $this->config->setSidBitsPerCharacter($sidBitsPerCharacter);
        $this->assertEquals($sidBitsPerCharacter, $this->config->getSidBitsPerCharacter());
    }

    /**
     * @requires PHP 7.1
     * @dataProvider sidSidPerCharacters
     */
    public function testSidBitsPerCharacterAltersIniSetting($sidBitsPerCharacter)
    {
        $this->config->setSidBitsPerCharacter($sidBitsPerCharacter);
        $this->assertEquals($sidBitsPerCharacter, ini_get('session.sid_bits_per_character'));
    }

    /**
     * @requires PHP 7.1
     */
    public function testSettingInvalidSidBitsPerCharacterRaisesException()
    {
        $this->expectException('Zend\Session\Exception\InvalidArgumentException');
        $this->expectExceptionMessage('Invalid sid bits per character provided');
        $this->config->setSidBitsPerCharacter('foobar_bogus');
    }

    /**
     * @requires PHP 7.1
     */
    public function testSettingOutOfBoundSidBitsPerCharacterRaisesException()
    {
        $this->expectException('Zend\Session\Exception\InvalidArgumentException');
        $this->expectExceptionMessage('Invalid sid bits per character provided');
        $this->config->setSidBitsPerCharacter(999);
    }

    // url_rewriter.tags

    public function testUrlRewriterTagsDefaultsToIniSettings()
    {
        $this->assertSame(ini_get('url_rewriter.tags'), $this->config->getUrlRewriterTags());
    }

    public function testUrlRewriterTagsIsMutable()
    {
        $this->config->setUrlRewriterTags('a=href,form=action');
        $this->assertEquals('a=href,form=action', $this->config->getUrlRewriterTags());
    }

    public function testUrlRewriterTagsAltersIniSetting()
    {
        $this->config->setUrlRewriterTags('a=href,fieldset=');
        $this->assertEquals('a=href,fieldset=', ini_get('url_rewriter.tags'));
    }

    // remember_me_seconds

    public function testRememberMeSecondsDefaultsToTwoWeeks()
    {
        $this->assertEquals(1209600, $this->config->getRememberMeSeconds());
    }

    public function testRememberMeSecondsIsMutable()
    {
        $this->config->setRememberMeSeconds(604800);
        $this->assertEquals(604800, $this->config->getRememberMeSeconds());
    }

    // setOption

    /**
     * @dataProvider optionsProvider
     */
    public function testSetOptionSetsIniSetting($option, $getter, $value)
    {
        // Leaving out special cases.
        if ($option == 'remember_me_seconds' || $option == 'url_rewriter_tags') {
            $this->markTestSkipped('remember_me_seconds && url_rewriter_tags');
        }

        $this->config->setStorageOption($option, $value);
        $this->assertEquals(ini_get('session.' . $option), $value);
    }

    public function testSetOptionUrlRewriterTagsGetsMunged()
    {
        $value = 'a=href';
        $this->config->setStorageOption('url_rewriter_tags', $value);
        $this->assertEquals(ini_get('url_rewriter.tags'), $value);
    }

    public function testSetOptionRememberMeSecondsDoesNothing()
    {
        $this->markTestIncomplete('I have no idea how to test this.');
    }

    public function testSetOptionsThrowsExceptionOnInvalidKey()
    {
        $badKey = 'snarfblat';
        $value = 'foobar';

        $this->expectException('InvalidArgumentException');
        $this->config->setStorageOption($badKey, $value);
    }

    // setOptions

    /**
     * @dataProvider optionsProvider
     */
    public function testSetOptionsTranslatesUnderscoreSeparatedKeys($option, $getter, $value)
    {
        $options = [$option => $value];
        $this->config->setOptions($options);
        if ('getOption' == $getter) {
            $this->assertSame($value, $this->config->getOption($option));
        } else {
            $this->assertSame($value, $this->config->$getter());
        }
    }

    public function optionsProvider()
    {
<<<<<<< HEAD
        $options = [
=======
        $commonOptions = [
>>>>>>> e44fe473
            [
                'save_path',
                'getSavePath',
                __DIR__,
            ],
            [
                'name',
                'getName',
                'FOOBAR',
            ],
            [
                'save_handler',
                'getOption',
                'user',
            ],
            [
                'gc_probability',
                'getGcProbability',
                42,
            ],
            [
                'gc_divisor',
                'getGcDivisor',
                3,
            ],
            [
                'gc_maxlifetime',
                'getGcMaxlifetime',
                180,
            ],
            [
                'serialize_handler',
                'getSerializeHandler',
                'php_binary',
            ],
            [
                'cookie_lifetime',
                'getCookieLifetime',
                180,
            ],
            [
                'cookie_path',
                'getCookiePath',
                '/foo/bar',
            ],
            [
                'cookie_domain',
                'getCookieDomain',
                'framework.zend.com',
            ],
            [
                'cookie_secure',
                'getCookieSecure',
                true,
            ],
            [
                'cookie_httponly',
                'getCookieHttpOnly',
                true,
            ],
            [
                'use_cookies',
                'getUseCookies',
                false,
            ],
            [
                'use_only_cookies',
                'getUseOnlyCookies',
                true,
            ],
            [
                'referer_check',
                'getRefererCheck',
                'foobar',
            ],
            [
                'cache_limiter',
                'getCacheLimiter',
                'private',
            ],
            [
                'cache_expire',
                'getCacheExpire',
                42,
            ],
            [
                'use_trans_sid',
                'getUseTransSid',
                true,
            ],
            [
                'url_rewriter_tags',
                'getUrlRewriterTags',
                'a=href',
            ],
        ];

<<<<<<< HEAD
        // These options are no longer present as of PHP 7.1.0
        if (version_compare(PHP_VERSION, '7.1.0', '<')) {
            $options[] = [
=======
        if (PHP_VERSION_ID < 70100) {
            $commonOptions[] = [
>>>>>>> e44fe473
                'entropy_file',
                'getEntropyFile',
                __FILE__,
            ];
<<<<<<< HEAD
            $options[] = [
=======
            $commonOptions[] = [
>>>>>>> e44fe473
                'entropy_length',
                'getEntropyLength',
                42,
            ];
<<<<<<< HEAD
            $options[] = [
=======
            $commonOptions[] = [
                'hash_function',
                'getHashFunction',
                'md5',
            ];
            $commonOptions[] = [
>>>>>>> e44fe473
                'hash_bits_per_character',
                'getOption',
                5,
            ];
<<<<<<< HEAD
            // The docs do not say this was removed for 7.1.0, but tests fail
            // on 7.1.0 due to this one.
            $options[] = [
                'hash_function',
                'getHashFunction',
                'md5',
            ];
        }

        // At some point, need to add support for session.sid_bits_per_character
        if (version_compare(PHP_VERSION, '7.1.0', '>=')) {
        }

        return $options;
=======
        } else {
            $commonOptions[] = [
                'sid_length',
                'getSidLength',
                40,
            ];
            $commonOptions[] = [
                'sid_bits_per_character',
                'getSidBitsPerCharacter',
                5,
            ];
        }

        return $commonOptions;
>>>>>>> e44fe473
    }
}<|MERGE_RESOLUTION|>--- conflicted
+++ resolved
@@ -29,12 +29,12 @@
         $this->config = new SessionConfig;
     }
 
-    public function assertPhpLessThan71()
-    {
-        if (version_compare(PHP_VERSION, '7.1.0', '<')) {
+    public function assertPhpLessThan71($message = 'This test requires a PHP version less than 7.1.0')
+    {
+        if (PHP_VERSION_ID < 70100) {
             return true;
         }
-        $this->markTestSkipped('This test requires a PHP version less than 7.1.0');
+        $this->markTestSkipped($message);
     }
 
     // session.save_path
@@ -114,15 +114,8 @@
 
     public function testSettingInvalidSaveHandlerRaisesException()
     {
-<<<<<<< HEAD
-        $this->setExpectedException(
-            'Zend\Session\Exception\InvalidArgumentException',
-            'Invalid save handler specified'
-        );
-=======
         $this->expectException('Zend\Session\Exception\InvalidArgumentException');
         $this->expectExceptionMessage('Invalid save handler specified');
->>>>>>> e44fe473
         $this->config->setPhpSaveHandler('foobar_bogus');
     }
 
@@ -147,43 +140,22 @@
 
     public function testSettingInvalidGcProbabilityRaisesException()
     {
-<<<<<<< HEAD
-        $this->setExpectedException(
-            'Zend\Session\Exception\InvalidArgumentException',
-            'Invalid gc_probability; must be numeric'
-        );
-=======
         $this->expectException('Zend\Session\Exception\InvalidArgumentException');
         $this->expectExceptionMessage('Invalid gc_probability; must be numeric');
->>>>>>> e44fe473
         $this->config->setGcProbability('foobar_bogus');
     }
 
     public function testSettingInvalidGcProbabilityRaisesException2()
     {
-<<<<<<< HEAD
-        $this->setExpectedException(
-            'Zend\Session\Exception\InvalidArgumentException',
-            'Invalid gc_probability; must be a percentage'
-        );
-=======
         $this->expectException('Zend\Session\Exception\InvalidArgumentException');
         $this->expectExceptionMessage('Invalid gc_probability; must be a percentage');
->>>>>>> e44fe473
         $this->config->setGcProbability(-1);
     }
 
     public function testSettingInvalidGcProbabilityRaisesException3()
     {
-<<<<<<< HEAD
-        $this->setExpectedException(
-            'Zend\Session\Exception\InvalidArgumentException',
-            'Invalid gc_probability; must be a percentage'
-        );
-=======
         $this->expectException('Zend\Session\Exception\InvalidArgumentException');
         $this->expectExceptionMessage('Invalid gc_probability; must be a percentage');
->>>>>>> e44fe473
         $this->config->setGcProbability(101);
     }
 
@@ -208,29 +180,15 @@
 
     public function testSettingInvalidGcDivisorRaisesException()
     {
-<<<<<<< HEAD
-        $this->setExpectedException(
-            'Zend\Session\Exception\InvalidArgumentException',
-            'Invalid gc_divisor; must be numeric'
-        );
-=======
         $this->expectException('Zend\Session\Exception\InvalidArgumentException');
         $this->expectExceptionMessage('Invalid gc_divisor; must be numeric');
->>>>>>> e44fe473
         $this->config->setGcDivisor('foobar_bogus');
     }
 
     public function testSettingInvalidGcDivisorRaisesException2()
     {
-<<<<<<< HEAD
-        $this->setExpectedException(
-            'Zend\Session\Exception\InvalidArgumentException',
-            'Invalid gc_divisor; must be a positive integer'
-        );
-=======
         $this->expectException('Zend\Session\Exception\InvalidArgumentException');
         $this->expectExceptionMessage('Invalid gc_divisor; must be a positive integer');
->>>>>>> e44fe473
         $this->config->setGcDivisor(-1);
     }
 
@@ -255,29 +213,15 @@
 
     public function testSettingInvalidGcMaxlifetimeRaisesException()
     {
-<<<<<<< HEAD
-        $this->setExpectedException(
-            'Zend\Session\Exception\InvalidArgumentException',
-            'Invalid gc_maxlifetime; must be numeric'
-        );
-=======
         $this->expectException('Zend\Session\Exception\InvalidArgumentException');
         $this->expectExceptionMessage('Invalid gc_maxlifetime; must be numeric');
->>>>>>> e44fe473
         $this->config->setGcMaxlifetime('foobar_bogus');
     }
 
     public function testSettingInvalidGcMaxlifetimeRaisesException2()
     {
-<<<<<<< HEAD
-        $this->setExpectedException(
-            'Zend\Session\Exception\InvalidArgumentException',
-            'Invalid gc_maxlifetime; must be a positive integer'
-        );
-=======
         $this->expectException('Zend\Session\Exception\InvalidArgumentException');
         $this->expectExceptionMessage('Invalid gc_maxlifetime; must be a positive integer');
->>>>>>> e44fe473
         $this->config->setGcMaxlifetime(-1);
     }
 
@@ -304,15 +248,8 @@
 
     public function testSettingInvalidSerializeHandlerRaisesException()
     {
-<<<<<<< HEAD
-        $this->setExpectedException(
-            'Zend\Session\Exception\InvalidArgumentException',
-            'Invalid serialize handler specified'
-        );
-=======
         $this->expectException('Zend\Session\Exception\InvalidArgumentException');
         $this->expectExceptionMessage('Invalid serialize handler specified');
->>>>>>> e44fe473
         $this->config->setSerializeHandler('foobar_bogus');
     }
 
@@ -343,29 +280,15 @@
 
     public function testSettingInvalidCookieLifetimeRaisesException()
     {
-<<<<<<< HEAD
-        $this->setExpectedException(
-            'Zend\Session\Exception\InvalidArgumentException',
-            'Invalid cookie_lifetime; must be numeric'
-        );
-=======
         $this->expectException('Zend\Session\Exception\InvalidArgumentException');
         $this->expectExceptionMessage('Invalid cookie_lifetime; must be numeric');
->>>>>>> e44fe473
         $this->config->setCookieLifetime('foobar_bogus');
     }
 
     public function testSettingInvalidCookieLifetimeRaisesException2()
     {
-<<<<<<< HEAD
-        $this->setExpectedException(
-            'Zend\Session\Exception\InvalidArgumentException',
-            'Invalid cookie_lifetime; must be a positive integer or zero'
-        );
-=======
         $this->expectException('Zend\Session\Exception\InvalidArgumentException');
         $this->expectExceptionMessage('Invalid cookie_lifetime; must be a positive integer or zero');
->>>>>>> e44fe473
         $this->config->setCookieLifetime(-1);
     }
 
@@ -436,29 +359,15 @@
 
     public function testSettingInvalidCookieDomainRaisesException()
     {
-<<<<<<< HEAD
-        $this->setExpectedException(
-            'Zend\Session\Exception\InvalidArgumentException',
-            'Invalid cookie domain: must be a string'
-        );
-=======
         $this->expectException('Zend\Session\Exception\InvalidArgumentException');
         $this->expectExceptionMessage('Invalid cookie domain: must be a string');
->>>>>>> e44fe473
         $this->config->setCookieDomain(24);
     }
 
     public function testSettingInvalidCookieDomainRaisesException2()
     {
-<<<<<<< HEAD
-        $this->setExpectedException(
-            'Zend\Session\Exception\InvalidArgumentException',
-            'does not match the expected structure for a DNS hostname'
-        );
-=======
         $this->expectException('Zend\Session\Exception\InvalidArgumentException');
         $this->expectExceptionMessage('does not match the expected structure for a DNS hostname');
->>>>>>> e44fe473
         $this->config->setCookieDomain('D:\\WINDOWS\\System32\\drivers\\etc\\hosts');
     }
 
@@ -575,57 +484,28 @@
 
     public function testSetEntropyFileErrorsOnInvalidPath()
     {
-<<<<<<< HEAD
-        $this->assertPhpLessThan71();
-        $this->setExpectedException('Zend\Session\Exception\InvalidArgumentException', 'Invalid entropy_file provided');
-=======
-        if (PHP_VERSION_ID >= 70100) {
-            $this->markTestSkipped('session.entropy_file directive removed in PHP 7.1');
-        }
-
+        $this->assertPhpLessThan71('session.entropy_file directive removed in PHP 7.1');
         $this->expectException('Zend\Session\Exception\InvalidArgumentException');
         $this->expectExceptionMessage('Invalid entropy_file provided');
->>>>>>> e44fe473
         $this->config->setEntropyFile(__DIR__ . '/foobarboguspath');
     }
 
     public function testEntropyFileDefaultsToIniSettings()
     {
-<<<<<<< HEAD
-        $this->assertPhpLessThan71();
-=======
-        if (PHP_VERSION_ID >= 70100) {
-            $this->markTestSkipped('session.entropy_file directive removed in PHP 7.1');
-        }
-
->>>>>>> e44fe473
+        $this->assertPhpLessThan71('session.entropy_file directive removed in PHP 7.1');
         $this->assertSame(ini_get('session.entropy_file'), $this->config->getEntropyFile());
     }
 
     public function testEntropyFileIsMutable()
     {
-<<<<<<< HEAD
-        $this->assertPhpLessThan71();
-=======
-        if (PHP_VERSION_ID >= 70100) {
-            $this->markTestSkipped('session.entropy_file directive removed in PHP 7.1');
-        }
-
->>>>>>> e44fe473
+        $this->assertPhpLessThan71('session.entropy_file directive removed in PHP 7.1');
         $this->config->setEntropyFile(__FILE__);
         $this->assertEquals(__FILE__, $this->config->getEntropyFile());
     }
 
     public function testEntropyFileAltersIniSetting()
     {
-<<<<<<< HEAD
-        $this->assertPhpLessThan71();
-=======
-        if (PHP_VERSION_ID >= 70100) {
-            $this->markTestSkipped('session.entropy_file directive removed in PHP 7.1');
-        }
-
->>>>>>> e44fe473
+        $this->assertPhpLessThan71('session.entropy_file directive removed in PHP 7.1');
         $this->config->setEntropyFile(__FILE__);
         $this->assertEquals(__FILE__, ini_get('session.entropy_file'));
     }
@@ -652,94 +532,44 @@
 
     public function testEntropyLengthDefaultsToIniSettings()
     {
-<<<<<<< HEAD
-        $this->assertPhpLessThan71();
-=======
-        if (PHP_VERSION_ID >= 70100) {
-            $this->markTestSkipped('session.entropy_length directive removed in PHP 7.1');
-        }
-
->>>>>>> e44fe473
+        $this->assertPhpLessThan71('session.entropy_length directive removed in PHP 7.1');
         $this->assertSame(ini_get('session.entropy_length'), $this->config->getEntropyLength());
     }
 
     public function testEntropyLengthIsMutable()
     {
-<<<<<<< HEAD
-        $this->assertPhpLessThan71();
-=======
-        if (PHP_VERSION_ID >= 70100) {
-            $this->markTestSkipped('session.entropy_length directive removed in PHP 7.1');
-        }
-
->>>>>>> e44fe473
+        $this->assertPhpLessThan71('session.entropy_length directive removed in PHP 7.1');
         $this->config->setEntropyLength(20);
         $this->assertEquals(20, $this->config->getEntropyLength());
     }
 
     public function testEntropyLengthAltersIniSetting()
     {
-<<<<<<< HEAD
-        $this->assertPhpLessThan71();
-=======
-        if (PHP_VERSION_ID >= 70100) {
-            $this->markTestSkipped('session.entropy_length directive removed in PHP 7.1');
-        }
-
->>>>>>> e44fe473
+        $this->assertPhpLessThan71('session.entropy_length directive removed in PHP 7.1');
         $this->config->setEntropyLength(24);
         $this->assertEquals(24, ini_get('session.entropy_length'));
     }
 
     public function testEntropyLengthCanBeZero()
     {
-<<<<<<< HEAD
-        $this->assertPhpLessThan71();
-=======
-        if (PHP_VERSION_ID >= 70100) {
-            $this->markTestSkipped('session.entropy_length directive removed in PHP 7.1');
-        }
-
->>>>>>> e44fe473
+        $this->assertPhpLessThan71('session.entropy_length directive removed in PHP 7.1');
         $this->config->setEntropyLength(0);
         $this->assertEquals(0, ini_get('session.entropy_length'));
     }
 
     public function testSettingInvalidEntropyLengthRaisesException()
     {
-<<<<<<< HEAD
-        $this->assertPhpLessThan71();
-        $this->setExpectedException(
-            'Zend\Session\Exception\InvalidArgumentException',
-            'Invalid entropy_length; must be numeric'
-        );
-=======
-        if (PHP_VERSION_ID >= 70100) {
-            $this->markTestSkipped('session.entropy_length directive removed in PHP 7.1');
-        }
-
+        $this->assertPhpLessThan71('session.entropy_length directive removed in PHP 7.1');
         $this->expectException('Zend\Session\Exception\InvalidArgumentException');
         $this->expectExceptionMessage('Invalid entropy_length; must be numeric');
->>>>>>> e44fe473
         $this->config->setEntropyLength('foobar_bogus');
     }
 
     public function testSettingInvalidEntropyLengthRaisesException2()
     {
-<<<<<<< HEAD
-        $this->assertPhpLessThan71();
-        $this->setExpectedException(
-            'Zend\Session\Exception\InvalidArgumentException',
-            'Invalid entropy_length; must be a positive integer or zero'
-        );
-=======
-        if (PHP_VERSION_ID >= 70100) {
-            $this->markTestSkipped('session.entropy_length directive removed in PHP 7.1');
-        }
-
+        $this->assertPhpLessThan71('session.entropy_length directive removed in PHP 7.1');
         $this->expectException('Zend\Session\Exception\InvalidArgumentException');
         $this->expectExceptionMessage('Invalid entropy_length; must be a positive integer or zero');
->>>>>>> e44fe473
         $this->config->setEntropyLength(-1);
     }
 
@@ -799,15 +629,8 @@
 
     public function testSettingInvalidCacheLimiterRaisesException()
     {
-<<<<<<< HEAD
-        $this->setExpectedException(
-            'Zend\Session\Exception\InvalidArgumentException',
-            'Invalid cache limiter provided'
-        );
-=======
         $this->expectException('Zend\Session\Exception\InvalidArgumentException');
         $this->expectExceptionMessage('Invalid cache limiter provided');
->>>>>>> e44fe473
         $this->config->setCacheLimiter('foobar_bogus');
     }
 
@@ -832,29 +655,15 @@
 
     public function testSettingInvalidCacheExpireRaisesException()
     {
-<<<<<<< HEAD
-        $this->setExpectedException(
-            'Zend\Session\Exception\InvalidArgumentException',
-            'Invalid cache_expire; must be numeric'
-        );
-=======
         $this->expectException('Zend\Session\Exception\InvalidArgumentException');
         $this->expectExceptionMessage('Invalid cache_expire; must be numeric');
->>>>>>> e44fe473
         $this->config->setCacheExpire('foobar_bogus');
     }
 
     public function testSettingInvalidCacheExpireRaisesException2()
     {
-<<<<<<< HEAD
-        $this->setExpectedException(
-            'Zend\Session\Exception\InvalidArgumentException',
-            'Invalid cache_expire; must be a positive integer'
-        );
-=======
         $this->expectException('Zend\Session\Exception\InvalidArgumentException');
         $this->expectExceptionMessage('Invalid cache_expire; must be a positive integer');
->>>>>>> e44fe473
         $this->config->setCacheExpire(-1);
     }
 
@@ -893,14 +702,7 @@
 
     public function testHashFunctionDefaultsToIniSettings()
     {
-<<<<<<< HEAD
-        $this->assertPhpLessThan71();
-=======
-        if (PHP_VERSION_ID >= 70100) {
-            $this->markTestSkipped('session.hash_function directive removed in PHP 7.1');
-        }
-
->>>>>>> e44fe473
+        $this->assertPhpLessThan71('session.hash_function directive removed in PHP 7.1');
         $this->assertSame(ini_get('session.hash_function'), $this->config->getHashFunction());
     }
 
@@ -909,14 +711,7 @@
      */
     public function testHashFunctionIsMutable($hashFunction)
     {
-<<<<<<< HEAD
-        $this->assertPhpLessThan71();
-=======
-        if (PHP_VERSION_ID >= 70100) {
-            $this->markTestSkipped('session.hash_function directive removed in PHP 7.1');
-        }
-
->>>>>>> e44fe473
+        $this->assertPhpLessThan71('session.hash_function directive removed in PHP 7.1');
         $this->config->setHashFunction($hashFunction);
         $this->assertEquals($hashFunction, $this->config->getHashFunction());
     }
@@ -926,31 +721,14 @@
      */
     public function testHashFunctionAltersIniSetting($hashFunction)
     {
-<<<<<<< HEAD
-        $this->assertPhpLessThan71();
-=======
-        if (PHP_VERSION_ID >= 70100) {
-            $this->markTestSkipped('session.hash_function directive removed in PHP 7.1');
-        }
-
->>>>>>> e44fe473
+        $this->assertPhpLessThan71('session.hash_function directive removed in PHP 7.1');
         $this->config->setHashFunction($hashFunction);
         $this->assertEquals($hashFunction, ini_get('session.hash_function'));
     }
 
     public function testSettingInvalidHashFunctionRaisesException()
     {
-<<<<<<< HEAD
-        $this->assertPhpLessThan71();
-        $this->setExpectedException(
-            'Zend\Session\Exception\InvalidArgumentException',
-            'Invalid hash function provided'
-        );
-=======
-        if (PHP_VERSION_ID >= 70100) {
-            $this->markTestSkipped('session.hash_function directive removed in PHP 7.1');
-        }
-
+        $this->assertPhpLessThan71('session.hash_function directive removed in PHP 7.1');
         $this->expectException('Zend\Session\Exception\InvalidArgumentException');
         $this->expectExceptionMessage('Invalid hash function provided');
         $this->config->setHashFunction('foobar_bogus');
@@ -971,7 +749,6 @@
     public function testSetHashFunctionError()
     {
         $this->expectException('PHPUnit\Framework\Error\Deprecated');
->>>>>>> e44fe473
         $this->config->setHashFunction('foobar_bogus');
     }
 
@@ -1000,14 +777,7 @@
      */
     public function testHashBitsPerCharacterIsMutable($hashBitsPerCharacter)
     {
-<<<<<<< HEAD
-        $this->assertPhpLessThan71();
-=======
-        if (PHP_VERSION_ID >= 70100) {
-            $this->markTestSkipped('session.hash_bits_per_character directive removed in PHP 7.1');
-        }
-
->>>>>>> e44fe473
+        $this->assertPhpLessThan71('session.hash_bits_per_character directive removed in PHP 7.1');
         $this->config->setHashBitsPerCharacter($hashBitsPerCharacter);
         $this->assertEquals($hashBitsPerCharacter, $this->config->getHashBitsPerCharacter());
     }
@@ -1017,34 +787,16 @@
      */
     public function testHashBitsPerCharacterAltersIniSetting($hashBitsPerCharacter)
     {
-<<<<<<< HEAD
-        $this->assertPhpLessThan71();
-=======
-        if (PHP_VERSION_ID >= 70100) {
-            $this->markTestSkipped('session.hash_bits_per_character directive removed in PHP 7.1');
-        }
-
->>>>>>> e44fe473
+        $this->assertPhpLessThan71('session.hash_bits_per_character directive removed in PHP 7.1');
         $this->config->setHashBitsPerCharacter($hashBitsPerCharacter);
         $this->assertEquals($hashBitsPerCharacter, ini_get('session.hash_bits_per_character'));
     }
 
     public function testSettingInvalidHashBitsPerCharacterRaisesException()
     {
-<<<<<<< HEAD
-        $this->assertPhpLessThan71();
-        $this->setExpectedException(
-            'Zend\Session\Exception\InvalidArgumentException',
-            'Invalid hash bits per character provided'
-        );
-=======
-        if (PHP_VERSION_ID >= 70100) {
-            $this->markTestSkipped('session.hash_bits_per_character directive removed in PHP 7.1');
-        }
-
+        $this->assertPhpLessThan71('session.hash_bits_per_character directive removed in PHP 7.1');
         $this->expectException('Zend\Session\Exception\InvalidArgumentException');
         $this->expectExceptionMessage('Invalid hash bits per character provided');
->>>>>>> e44fe473
         $this->config->setHashBitsPerCharacter('foobar_bogus');
     }
 
@@ -1260,11 +1012,7 @@
 
     public function optionsProvider()
     {
-<<<<<<< HEAD
-        $options = [
-=======
         $commonOptions = [
->>>>>>> e44fe473
             [
                 'save_path',
                 'getSavePath',
@@ -1362,63 +1110,43 @@
             ],
         ];
 
-<<<<<<< HEAD
         // These options are no longer present as of PHP 7.1.0
-        if (version_compare(PHP_VERSION, '7.1.0', '<')) {
-            $options[] = [
-=======
         if (PHP_VERSION_ID < 70100) {
             $commonOptions[] = [
->>>>>>> e44fe473
                 'entropy_file',
                 'getEntropyFile',
                 __FILE__,
             ];
-<<<<<<< HEAD
-            $options[] = [
-=======
+
             $commonOptions[] = [
->>>>>>> e44fe473
                 'entropy_length',
                 'getEntropyLength',
                 42,
             ];
-<<<<<<< HEAD
-            $options[] = [
-=======
+
+            // The docs do not say this was removed for 7.1.0, but tests fail
+            // on 7.1.0 due to this one.
             $commonOptions[] = [
                 'hash_function',
                 'getHashFunction',
                 'md5',
             ];
+
             $commonOptions[] = [
->>>>>>> e44fe473
                 'hash_bits_per_character',
                 'getOption',
                 5,
             ];
-<<<<<<< HEAD
-            // The docs do not say this was removed for 7.1.0, but tests fail
-            // on 7.1.0 due to this one.
-            $options[] = [
-                'hash_function',
-                'getHashFunction',
-                'md5',
-            ];
         }
 
-        // At some point, need to add support for session.sid_bits_per_character
-        if (version_compare(PHP_VERSION, '7.1.0', '>=')) {
-        }
-
-        return $options;
-=======
-        } else {
+        // New options as of PHP 7.1.0
+        if (PHP_VERSION_ID >= 70100) {
             $commonOptions[] = [
                 'sid_length',
                 'getSidLength',
                 40,
             ];
+
             $commonOptions[] = [
                 'sid_bits_per_character',
                 'getSidBitsPerCharacter',
@@ -1427,6 +1155,5 @@
         }
 
         return $commonOptions;
->>>>>>> e44fe473
     }
 }