<?php
/**
 * Zend Framework (http://framework.zend.com/)
 *
 * @link      http://github.com/zendframework/zf2 for the canonical source repository
 * @copyright Copyright (c) 2005-2015 Zend Technologies USA Inc. (http://www.zend.com)
 * @license   http://framework.zend.com/license/new-bsd New BSD License
 */

namespace Zend\Session\Config;

use Zend\Session\Exception;

/**
 * Session configuration proxying to session INI options
 */
class SessionConfig extends StandardConfig
{
    /**
     * Used with {@link handleError()}; stores PHP error code
     * @var int
     */
    protected $phpErrorCode    = false;

    /**
     * Used with {@link handleError()}; stores PHP error message
     * @var string
     */
    protected $phpErrorMessage = false;

    /**
     * @var int Default number of seconds to make session sticky, when rememberMe() is called
     */
    protected $rememberMeSeconds = 1209600; // 2 weeks

    /**
     * @var string session.serialize_handler
     */
    protected $serializeHandler;

    /**
     * @var array Valid cache limiters (per session.cache_limiter)
     */
    protected $validCacheLimiters = [
        '',
        'nocache',
        'public',
        'private',
        'private_no_expire',
    ];

    /**
     * @var array Valid hash bits per character (per session.hash_bits_per_character)
     */
    protected $validHashBitsPerCharacters = [
        4,
        5,
        6,
    ];

    /**
     * @var array Valid sid bits per character (per session.sid_bits_per_character)
     */
    protected $validSidBitsPerCharacters = [
        4,
        5,
        6,
    ];

    /**
     * @var array Valid hash functions (per session.hash_function)
     */
    protected $validHashFunctions;

    /**
     * Set storage option in backend configuration store
     *
     * @param  string $storageName
     * @param  mixed $storageValue
     * @return SessionConfig
     * @throws Exception\InvalidArgumentException
     */
    public function setStorageOption($storageName, $storageValue)
    {
        switch ($storageName) {
            case 'remember_me_seconds':
                // do nothing; not an INI option
                return;
            case 'url_rewriter_tags':
                $key = 'url_rewriter.tags';
                break;
            default:
                $key = 'session.' . $storageName;
                break;
        }

        $result = ini_set($key, (string) $storageValue);
        if (false === $result) {
            throw new Exception\InvalidArgumentException(
                "'{$key}' is not a valid sessions-related ini setting."
            );
        }
        return $this;
    }

    /**
     * Retrieve a storage option from a backend configuration store
     *
     * Used to retrieve default values from a backend configuration store.
     *
     * @param  string $storageOption
     * @return mixed
     */
    public function getStorageOption($storageOption)
    {
        switch ($storageOption) {
            case 'remember_me_seconds':
                // No remote storage option; just return the current value
                return $this->rememberMeSeconds;
            case 'url_rewriter_tags':
                return ini_get('url_rewriter.tags');
            // The following all need a transformation on the retrieved value;
            // however they use the same key naming scheme
            case 'use_cookies':
            case 'use_only_cookies':
            case 'use_trans_sid':
            case 'cookie_httponly':
                return (bool) ini_get('session.' . $storageOption);
            default:
                return ini_get('session.' . $storageOption);
        }
    }

    /**
     * Set session.save_handler
     *
     * @param  string $phpSaveHandler
     * @return SessionConfig
     * @throws Exception\InvalidArgumentException
     */
    public function setPhpSaveHandler($phpSaveHandler)
    {
        $phpSaveHandler = (string) $phpSaveHandler;
        set_error_handler([$this, 'handleError']);
        ini_set('session.save_handler', $phpSaveHandler);
        restore_error_handler();
        if ($this->phpErrorCode >= E_WARNING) {
            throw new Exception\InvalidArgumentException(
                'Invalid save handler specified: ' . $this->phpErrorMessage
            );
        }

        $this->setOption('save_handler', $phpSaveHandler);
        return $this;
    }

    /**
     * Set session.save_path
     *
     * @param  string $savePath
     * @return SessionConfig
     * @throws Exception\InvalidArgumentException on invalid path
     */
    public function setSavePath($savePath)
    {
        if ($this->getOption('save_handler') == 'files') {
            parent::setSavePath($savePath);
        }
        $this->savePath = $savePath;
        $this->setOption('save_path', $savePath);
        return $this;
    }

    /**
     * Set session.serialize_handler
     *
     * @param  string $serializeHandler
     * @return SessionConfig
     * @throws Exception\InvalidArgumentException
     */
    public function setSerializeHandler($serializeHandler)
    {
        $serializeHandler = (string) $serializeHandler;

        set_error_handler([$this, 'handleError']);
        ini_set('session.serialize_handler', $serializeHandler);
        restore_error_handler();
        if ($this->phpErrorCode >= E_WARNING) {
            throw new Exception\InvalidArgumentException('Invalid serialize handler specified');
        }

        $this->serializeHandler = (string) $serializeHandler;
        return $this;
    }

    // session.cache_limiter

    /**
     * Set cache limiter
     *
     * @param $cacheLimiter
     * @return SessionConfig
     * @throws Exception\InvalidArgumentException
     */
    public function setCacheLimiter($cacheLimiter)
    {
        $cacheLimiter = (string) $cacheLimiter;
        if (! in_array($cacheLimiter, $this->validCacheLimiters)) {
            throw new Exception\InvalidArgumentException('Invalid cache limiter provided');
        }
        $this->setOption('cache_limiter', $cacheLimiter);
        ini_set('session.cache_limiter', $cacheLimiter);
        return $this;
    }

    /**
     * Set session.hash_function
     *
     * @param  string|int $hashFunction
     * @return SessionConfig
     * @throws Exception\InvalidArgumentException
     */
    public function setHashFunction($hashFunction)
    {
        if (PHP_VERSION_ID >= 70100) {
            trigger_error('session.hash_function is removed starting with PHP 7.1', E_USER_DEPRECATED);
        }

        $hashFunction = (string) $hashFunction;
        $validHashFunctions = $this->getHashFunctions();
        if (! in_array($hashFunction, $validHashFunctions, true)) {
            throw new Exception\InvalidArgumentException('Invalid hash function provided');
        }

        $this->setOption('hash_function', $hashFunction);
        ini_set('session.hash_function', $hashFunction);
        return $this;
    }

    /**
     * Set session.hash_bits_per_character
     *
     * @param  int $hashBitsPerCharacter
     * @return SessionConfig
     * @throws Exception\InvalidArgumentException
     */
    public function setHashBitsPerCharacter($hashBitsPerCharacter)
    {
<<<<<<< HEAD
        if (! is_numeric($hashBitsPerCharacter)
            || ! in_array($hashBitsPerCharacter, $this->validHashBitsPerCharacters)
=======
        if (PHP_VERSION_ID >= 70100) {
            trigger_error('session.hash_bits_per_character is removed starting with PHP 7.1', E_USER_DEPRECATED);
        }

        if (!is_numeric($hashBitsPerCharacter)
            || !in_array($hashBitsPerCharacter, $this->validHashBitsPerCharacters)
>>>>>>> e44fe473
        ) {
            throw new Exception\InvalidArgumentException('Invalid hash bits per character provided');
        }

        $hashBitsPerCharacter = (int) $hashBitsPerCharacter;
        $this->setOption('hash_bits_per_character', $hashBitsPerCharacter);
        ini_set('session.hash_bits_per_character', $hashBitsPerCharacter);
        return $this;
    }

    /**
     * Set session.sid_bits_per_character
     *
     * @param  int $sidBitsPerCharacter
     * @return SessionConfig
     * @throws Exception\InvalidArgumentException
     */
    public function setSidBitsPerCharacter($sidBitsPerCharacter)
    {
        if (!is_numeric($sidBitsPerCharacter)
            || !in_array($sidBitsPerCharacter, $this->validSidBitsPerCharacters)
        ) {
            throw new Exception\InvalidArgumentException('Invalid sid bits per character provided');
        }

        $sidBitsPerCharacter = (int) $sidBitsPerCharacter;
        $this->setOption('sid_bits_per_character', $sidBitsPerCharacter);
        ini_set('session.sid_bits_per_character', $sidBitsPerCharacter);
        return $this;
    }

    /**
     * Retrieve list of valid hash functions
     *
     * @return array
     */
    protected function getHashFunctions()
    {
        if (empty($this->validHashFunctions)) {
            /**
             * @link http://php.net/manual/en/session.configuration.php#ini.session.hash-function
             * "0" and "1" refer to MD5-128 and SHA1-160, respectively, and are
             * valid in addition to whatever is reported by hash_algos()
             */
            $this->validHashFunctions = ['0', '1'] + hash_algos();
        }
        return $this->validHashFunctions;
    }

    /**
     * Handle PHP errors
     *
     * @param  int $code
     * @param  string $message
     * @return void
     */
    protected function handleError($code, $message)
    {
        $this->phpErrorCode    = $code;
        $this->phpErrorMessage = $message;
    }
}<|MERGE_RESOLUTION|>--- conflicted
+++ resolved
@@ -246,17 +246,12 @@
      */
     public function setHashBitsPerCharacter($hashBitsPerCharacter)
     {
-<<<<<<< HEAD
+        if (PHP_VERSION_ID >= 70100) {
+            trigger_error('session.hash_bits_per_character is removed starting with PHP 7.1', E_USER_DEPRECATED);
+        }
+
         if (! is_numeric($hashBitsPerCharacter)
             || ! in_array($hashBitsPerCharacter, $this->validHashBitsPerCharacters)
-=======
-        if (PHP_VERSION_ID >= 70100) {
-            trigger_error('session.hash_bits_per_character is removed starting with PHP 7.1', E_USER_DEPRECATED);
-        }
-
-        if (!is_numeric($hashBitsPerCharacter)
-            || !in_array($hashBitsPerCharacter, $this->validHashBitsPerCharacters)
->>>>>>> e44fe473
         ) {
             throw new Exception\InvalidArgumentException('Invalid hash bits per character provided');
         }
@@ -276,8 +271,8 @@
      */
     public function setSidBitsPerCharacter($sidBitsPerCharacter)
     {
-        if (!is_numeric($sidBitsPerCharacter)
-            || !in_array($sidBitsPerCharacter, $this->validSidBitsPerCharacters)
+        if (! is_numeric($sidBitsPerCharacter)
+            || ! in_array($sidBitsPerCharacter, $this->validSidBitsPerCharacters)
         ) {
             throw new Exception\InvalidArgumentException('Invalid sid bits per character provided');
         }
