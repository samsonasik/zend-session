<?php
/**
 * Zend Framework (http://framework.zend.com/)
 *
 * @link      http://github.com/zendframework/zf2 for the canonical source repository
 * @copyright Copyright (c) 2005-2015 Zend Technologies USA Inc. (http://www.zend.com)
 * @license   http://framework.zend.com/license/new-bsd New BSD License
 */

namespace Zend\Session\Config;

use Traversable;
use Zend\Session\Exception;
use Zend\Validator\Hostname as HostnameValidator;

/**
 * Standard session configuration
 */
class StandardConfig implements ConfigInterface
{
    /**
     * session.name
     *
     * @var string
     */
    protected $name;

    /**
     * session.save_path
     *
     * @var string
     */
    protected $savePath;

    /**
     * session.cookie_lifetime
     *
     * @var int
     */
    protected $cookieLifetime;

    /**
     * session.cookie_path
     *
     * @var string
     */
    protected $cookiePath;

    /**
     * session.cookie_domain
     *
     * @var string
     */
    protected $cookieDomain;

    /**
     * session.cookie_secure
     *
     * @var bool
     */
    protected $cookieSecure;

    /**
     * session.cookie_httponly
     *
     * @var bool
     */
    protected $cookieHttpOnly;

    /**
     * remember_me_seconds
     *
     * @var int
     */
    protected $rememberMeSeconds;

    /**
     * session.use_cookies
     *
     * @var bool
     */
    protected $useCookies;

    /**
     * All options
     *
     * @var array
     */
    protected $options = [];

    /**
     * Set many options at once
     *
     * If a setter method exists for the key, that method will be called;
     * otherwise, a standard option will be set with the value provided via
     * {@link setOption()}.
     *
     * @param  array|Traversable $options
     * @return StandardConfig
     * @throws Exception\InvalidArgumentException
     */
    public function setOptions($options)
    {
        if (! is_array($options) && ! $options instanceof Traversable) {
            throw new Exception\InvalidArgumentException(sprintf(
                'Parameter provided to %s must be an array or Traversable',
                __METHOD__
            ));
        }

        foreach ($options as $key => $value) {
            $setter = 'set' . str_replace(' ', '', ucwords(str_replace('_', ' ', $key)));
            if (method_exists($this, $setter)) {
                $this->{$setter}($value);
            } else {
                $this->setOption($key, $value);
            }
        }
        return $this;
    }

    /**
     * Get all options set
     *
     * @return array
     */
    public function getOptions()
    {
        return $this->options;
    }

    /**
     * Set an individual option
     *
     * Keys are normalized to lowercase. After setting internally, calls
     * {@link setStorageOption()} to allow further processing.
     *
     *
     * @param  string $option
     * @param  mixed $value
     * @return StandardConfig
     */
    public function setOption($option, $value)
    {
        $option                 = strtolower($option);
        $this->options[$option] = $value;
        $this->setStorageOption($option, $value);
        return $this;
    }

    /**
     * Get an individual option
     *
     * Keys are normalized to lowercase. If the option is not found, attempts
     * to retrieve it via {@link getStorageOption()}; if a value is returned
     * from that method, it will be set as the internal value and returned.
     *
     * Returns null for unfound options
     *
     * @param  string $option
     * @return mixed
     */
    public function getOption($option)
    {
        $option = strtolower($option);
        if (array_key_exists($option, $this->options)) {
            return $this->options[$option];
        }

        $value = $this->getStorageOption($option);
        if (null !== $value) {
            $this->setOption($option, $value);
            return $value;
        }

        return;
    }

    /**
     * Check to see if an internal option has been set for the key provided.
     *
     * @param  string $option
     * @return bool
     */
    public function hasOption($option)
    {
        $option = strtolower($option);
        return array_key_exists($option, $this->options);
    }

    /**
     * Set storage option in backend configuration store
     *
     * Does nothing in this implementation; others might use it to set things
     * such as INI settings.
     *
     * @param  string $storageName
     * @param  mixed $storageValue
     * @return StandardConfig
     */
    public function setStorageOption($storageName, $storageValue)
    {
        return $this;
    }

    /**
     * Retrieve a storage option from a backend configuration store
     *
     * Used to retrieve default values from a backend configuration store.
     *
     * @param  string $storageOption
     * @return mixed
     */
    public function getStorageOption($storageOption)
    {
        return;
    }

    /**
     * Set session.save_path
     *
     * @param  string $savePath
     * @return StandardConfig
     * @throws Exception\InvalidArgumentException on invalid path
     */
    public function setSavePath($savePath)
    {
        if (! is_dir($savePath)) {
            throw new Exception\InvalidArgumentException('Invalid save_path provided; not a directory');
        }
        if (! is_writable($savePath)) {
            throw new Exception\InvalidArgumentException('Invalid save_path provided; not writable');
        }

        $this->savePath = $savePath;
        $this->setStorageOption('save_path', $savePath);
        return $this;
    }

    /**
     * Set session.save_path
     *
     * @return string|null
     */
    public function getSavePath()
    {
        if (null === $this->savePath) {
            $this->savePath = $this->getStorageOption('save_path');
        }
        return $this->savePath;
    }

    /**
     * Set session.name
     *
     * @param  string $name
     * @return StandardConfig
     * @throws Exception\InvalidArgumentException
     */
    public function setName($name)
    {
        $this->name = (string) $name;
        if (empty($this->name)) {
            throw new Exception\InvalidArgumentException('Invalid session name; cannot be empty');
        }
        $this->setStorageOption('name', $this->name);
        return $this;
    }

    /**
     * Get session.name
     *
     * @return null|string
     */
    public function getName()
    {
        if (null === $this->name) {
            $this->name = $this->getStorageOption('name');
        }
        return $this->name;
    }

    /**
     * Set session.gc_probability
     *
     * @param  int $gcProbability
     * @return StandardConfig
     * @throws Exception\InvalidArgumentException
     */
    public function setGcProbability($gcProbability)
    {
        if (! is_numeric($gcProbability)) {
            throw new Exception\InvalidArgumentException('Invalid gc_probability; must be numeric');
        }
        $gcProbability = (int) $gcProbability;
        if (0 > $gcProbability || 100 < $gcProbability) {
            throw new Exception\InvalidArgumentException('Invalid gc_probability; must be a percentage');
        }
        $this->setOption('gc_probability', $gcProbability);
        $this->setStorageOption('gc_probability', $gcProbability);
        return $this;
    }

    /**
     * Get session.gc_probability
     *
     * @return int
     */
    public function getGcProbability()
    {
        if (! isset($this->options['gc_probability'])) {
            $this->options['gc_probability'] = $this->getStorageOption('gc_probability');
        }

        return $this->options['gc_probability'];
    }

    /**
     * Set session.gc_divisor
     *
     * @param  int $gcDivisor
     * @return StandardConfig
     * @throws Exception\InvalidArgumentException
     */
    public function setGcDivisor($gcDivisor)
    {
        if (! is_numeric($gcDivisor)) {
            throw new Exception\InvalidArgumentException('Invalid gc_divisor; must be numeric');
        }
        $gcDivisor = (int) $gcDivisor;
        if (1 > $gcDivisor) {
            throw new Exception\InvalidArgumentException('Invalid gc_divisor; must be a positive integer');
        }
        $this->setOption('gc_divisor', $gcDivisor);
        $this->setStorageOption('gc_divisor', $gcDivisor);
        return $this;
    }

    /**
     * Get session.gc_divisor
     *
     * @return int
     */
    public function getGcDivisor()
    {
        if (! isset($this->options['gc_divisor'])) {
            $this->options['gc_divisor'] = $this->getStorageOption('gc_divisor');
        }

        return $this->options['gc_divisor'];
    }

    /**
     * Set gc_maxlifetime
     *
     * @param  int $gcMaxlifetime
     * @return StandardConfig
     * @throws Exception\InvalidArgumentException
     */
    public function setGcMaxlifetime($gcMaxlifetime)
    {
        if (! is_numeric($gcMaxlifetime)) {
            throw new Exception\InvalidArgumentException('Invalid gc_maxlifetime; must be numeric');
        }

        $gcMaxlifetime = (int) $gcMaxlifetime;
        if (1 > $gcMaxlifetime) {
            throw new Exception\InvalidArgumentException('Invalid gc_maxlifetime; must be a positive integer');
        }

        $this->setOption('gc_maxlifetime', $gcMaxlifetime);
        $this->setStorageOption('gc_maxlifetime', $gcMaxlifetime);
        return $this;
    }

    /**
     * Get session.gc_maxlifetime
     *
     * @return int
     */
    public function getGcMaxlifetime()
    {
        if (! isset($this->options['gc_maxlifetime'])) {
            $this->options['gc_maxlifetime'] = $this->getStorageOption('gc_maxlifetime');
        }

        return $this->options['gc_maxlifetime'];
    }

    /**
     * Set session.cookie_lifetime
     *
     * @param  int $cookieLifetime
     * @return StandardConfig
     * @throws Exception\InvalidArgumentException
     */
    public function setCookieLifetime($cookieLifetime)
    {
        if (! is_numeric($cookieLifetime)) {
            throw new Exception\InvalidArgumentException('Invalid cookie_lifetime; must be numeric');
        }
        if (0 > $cookieLifetime) {
            throw new Exception\InvalidArgumentException(
                'Invalid cookie_lifetime; must be a positive integer or zero'
            );
        }

        $this->cookieLifetime = (int) $cookieLifetime;
        $this->setStorageOption('cookie_lifetime', $this->cookieLifetime);
        return $this;
    }

    /**
     * Get session.cookie_lifetime
     *
     * @return int
     */
    public function getCookieLifetime()
    {
        if (null === $this->cookieLifetime) {
            $this->cookieLifetime = $this->getStorageOption('cookie_lifetime');
        }
        return $this->cookieLifetime;
    }

    /**
     * Set session.cookie_path
     *
     * @param  string $cookiePath
     * @return StandardConfig
     * @throws Exception\InvalidArgumentException
     */
    public function setCookiePath($cookiePath)
    {
        $cookiePath = (string) $cookiePath;

        $test = parse_url($cookiePath, PHP_URL_PATH);
        if ($test != $cookiePath || '/' != $test[0]) {
            throw new Exception\InvalidArgumentException('Invalid cookie path');
        }

        $this->cookiePath = $cookiePath;
        $this->setStorageOption('cookie_path', $cookiePath);
        return $this;
    }

    /**
     * Get session.cookie_path
     *
     * @return string
     */
    public function getCookiePath()
    {
        if (null === $this->cookiePath) {
            $this->cookiePath = $this->getStorageOption('cookie_path');
        }
        return $this->cookiePath;
    }

    /**
     * Set session.cookie_domain
     *
     * @param  string $cookieDomain
     * @return StandardConfig
     * @throws Exception\InvalidArgumentException
     */
    public function setCookieDomain($cookieDomain)
    {
        if (! is_string($cookieDomain)) {
            throw new Exception\InvalidArgumentException('Invalid cookie domain: must be a string');
        }

        $validator = new HostnameValidator(HostnameValidator::ALLOW_ALL);

        if (! empty($cookieDomain) && ! $validator->isValid($cookieDomain)) {
            throw new Exception\InvalidArgumentException(
                'Invalid cookie domain: ' . implode('; ', $validator->getMessages())
            );
        }

        $this->cookieDomain = $cookieDomain;
        $this->setStorageOption('cookie_domain', $cookieDomain);
        return $this;
    }

    /**
     * Get session.cookie_domain
     *
     * @return string
     */
    public function getCookieDomain()
    {
        if (null === $this->cookieDomain) {
            $this->cookieDomain = $this->getStorageOption('cookie_domain');
        }
        return $this->cookieDomain;
    }

    /**
     * Set session.cookie_secure
     *
     * @param  bool $cookieSecure
     * @return StandardConfig
     */
    public function setCookieSecure($cookieSecure)
    {
        $this->cookieSecure = (bool) $cookieSecure;
        $this->setStorageOption('cookie_secure', $this->cookieSecure);
        return $this;
    }

    /**
     * Get session.cookie_secure
     *
     * @return bool
     */
    public function getCookieSecure()
    {
        if (null === $this->cookieSecure) {
            $this->cookieSecure = $this->getStorageOption('cookie_secure');
        }
        return $this->cookieSecure;
    }

    /**
     * Set session.cookie_httponly
     *
     * case sensitive method lookups in setOptions means this method has an
     * unusual casing
     *
     * @param  bool $cookieHttpOnly
     * @return StandardConfig
     */
    public function setCookieHttpOnly($cookieHttpOnly)
    {
        $this->cookieHttpOnly = (bool) $cookieHttpOnly;
        $this->setStorageOption('cookie_httponly', $this->cookieHttpOnly);
        return $this;
    }

    /**
     * Get session.cookie_httponly
     *
     * @return bool
     */
    public function getCookieHttpOnly()
    {
        if (null === $this->cookieHttpOnly) {
            $this->cookieHttpOnly = $this->getStorageOption('cookie_httponly');
        }
        return $this->cookieHttpOnly;
    }

    /**
     * Set session.use_cookies
     *
     * @param  bool $useCookies
     * @return StandardConfig
     */
    public function setUseCookies($useCookies)
    {
        $this->useCookies = (bool) $useCookies;
        $this->setStorageOption('use_cookies', $this->useCookies);
        return $this;
    }

    /**
     * Get session.use_cookies
     *
     * @return bool
     */
    public function getUseCookies()
    {
        if (null === $this->useCookies) {
            $this->useCookies = $this->getStorageOption('use_cookies');
        }
        return $this->useCookies;
    }

    /**
     * Set session.entropy_file
     *
     * @param  string $entropyFile
     * @return StandardConfig
     * @throws Exception\InvalidArgumentException
     */
    public function setEntropyFile($entropyFile)
    {
<<<<<<< HEAD
        if (! is_readable($entropyFile)) {
=======
        if (PHP_VERSION_ID >= 70100) {
            trigger_error('session.entropy_file is removed starting with PHP 7.1', E_USER_DEPRECATED);
        }

        if (!is_readable($entropyFile)) {
>>>>>>> e44fe473
            throw new Exception\InvalidArgumentException(sprintf(
                "Invalid entropy_file provided: '%s'; doesn't exist or not readable",
                $entropyFile
            ));
        }

        $this->setOption('entropy_file', $entropyFile);
        $this->setStorageOption('entropy_file', $entropyFile);
        return $this;
    }

    /**
     * Get session.entropy_file
     *
     * @return string
     */
    public function getEntropyFile()
    {
<<<<<<< HEAD
        if (! isset($this->options['entropy_file'])) {
=======
        if (PHP_VERSION_ID >= 70100) {
            trigger_error('session.entropy_file is removed starting with PHP 7.1', E_USER_DEPRECATED);
        }

        if (!isset($this->options['entropy_file'])) {
>>>>>>> e44fe473
            $this->options['entropy_file'] = $this->getStorageOption('entropy_file');
        }

        return $this->options['entropy_file'];
    }

    /**
     * set session.entropy_length
     *
     * @param  int $entropyLength
     * @return StandardConfig
     * @throws Exception\InvalidArgumentException
     */
    public function setEntropyLength($entropyLength)
    {
<<<<<<< HEAD
        if (! is_numeric($entropyLength)) {
=======
        if (PHP_VERSION_ID >= 70100) {
            trigger_error('session.entropy_length is removed starting with PHP 7.1', E_USER_DEPRECATED);
        }

        if (!is_numeric($entropyLength)) {
>>>>>>> e44fe473
            throw new Exception\InvalidArgumentException('Invalid entropy_length; must be numeric');
        }
        if (0 > $entropyLength) {
            throw new Exception\InvalidArgumentException('Invalid entropy_length; must be a positive integer or zero');
        }

        $this->setOption('entropy_length', $entropyLength);
        $this->setStorageOption('entropy_length', $entropyLength);
        return $this;
    }

    /**
     * Get session.entropy_length
     *
     * @return string
     */
    public function getEntropyLength()
    {
<<<<<<< HEAD
        if (! isset($this->options['entropy_length'])) {
=======
        if (PHP_VERSION_ID >= 70100) {
            trigger_error('session.entropy_length is removed starting with PHP 7.1', E_USER_DEPRECATED);
        }

        if (!isset($this->options['entropy_length'])) {
>>>>>>> e44fe473
            $this->options['entropy_length'] = $this->getStorageOption('entropy_length');
        }

        return $this->options['entropy_length'];
    }

    /**
     * Set session.cache_expire
     *
     * @param  int $cacheExpire
     * @return StandardConfig
     * @throws Exception\InvalidArgumentException
     */
    public function setCacheExpire($cacheExpire)
    {
        if (! is_numeric($cacheExpire)) {
            throw new Exception\InvalidArgumentException('Invalid cache_expire; must be numeric');
        }

        $cacheExpire = (int) $cacheExpire;
        if (1 > $cacheExpire) {
            throw new Exception\InvalidArgumentException('Invalid cache_expire; must be a positive integer');
        }

        $this->setOption('cache_expire', $cacheExpire);
        $this->setStorageOption('cache_expire', $cacheExpire);
        return $this;
    }

    /**
     * Get session.cache_expire
     *
     * @return string
     */
    public function getCacheExpire()
    {
        if (! isset($this->options['cache_expire'])) {
            $this->options['cache_expire'] = $this->getStorageOption('cache_expire');
        }

        return $this->options['cache_expire'];
    }

    /**
     * Set session.hash_function
     *
     * @param  string $hashFunction
     * @return mixed
     */
    public function setHashFunction($hashFunction)
    {
        if (PHP_VERSION_ID >= 70100) {
            trigger_error('session.hash_function is removed starting with PHP 7.1', E_USER_DEPRECATED);
        }

        return $this->setOption('hash_function', $hashFunction);
    }

    /**
     * Get session.hash_function
     *
     * @return string
     */
    public function getHashFunction()
    {
        if (PHP_VERSION_ID >= 70100) {
            trigger_error('session.hash_function is removed starting with PHP 7.1', E_USER_DEPRECATED);
        }

        return $this->getOption('hash_function');
    }

    /**
     * Set session.hash_bits_per_character
     *
     * @param  int $hashBitsPerCharacter
     * @return StandardConfig
     * @throws Exception\InvalidArgumentException
     */
    public function setHashBitsPerCharacter($hashBitsPerCharacter)
    {
<<<<<<< HEAD
        if (! is_numeric($hashBitsPerCharacter)) {
=======
        if (PHP_VERSION_ID >= 70100) {
            trigger_error('session.hash_bits_per_character is removed starting with PHP 7.1', E_USER_DEPRECATED);
        }

        if (!is_numeric($hashBitsPerCharacter)) {
>>>>>>> e44fe473
            throw new Exception\InvalidArgumentException('Invalid hash bits per character provided');
        }
        $hashBitsPerCharacter = (int) $hashBitsPerCharacter;
        $this->setOption('hash_bits_per_character', $hashBitsPerCharacter);
        $this->setStorageOption('hash_bits_per_character', $hashBitsPerCharacter);
        return $this;
    }

    /**
     * Get session.hash_bits_per_character
     *
     * @return string
     */
    public function getHashBitsPerCharacter()
    {
<<<<<<< HEAD
        if (! isset($this->options['hash_bits_per_character'])) {
=======
        if (PHP_VERSION_ID >= 70100) {
            trigger_error('session.hash_bits_per_character is removed starting with PHP 7.1', E_USER_DEPRECATED);
        }

        if (!isset($this->options['hash_bits_per_character'])) {
>>>>>>> e44fe473
            $this->options['hash_bits_per_character'] = $this->getStorageOption('hash_bits_per_character');
        }

        return $this->options['hash_bits_per_character'];
    }

    /**
     * Set session.sid_length
     *
     * @param  int $sidLength
     * @return StandardConfig
     * @throws Exception\InvalidArgumentException
     */
    public function setSidLength($sidLength)
    {
        if (!is_numeric($sidLength) || $sidLength < 22 || $sidLength > 256) {
            throw new Exception\InvalidArgumentException('Invalid length provided');
        }
        $sidLength = (int) $sidLength;
        $this->setOption('sid_length', $sidLength);
        $this->setStorageOption('sid_length', $sidLength);
        return $this;
    }

    /**
     * Get session.sid_length
     *
     * @return string
     */
    public function getSidLength()
    {
        if (!isset($this->options['sid_length'])) {
            $this->options['sid_length'] = $this->getStorageOption('sid_length');
        }

        return $this->options['sid_length'];
    }

    /**
     * Set session.sid_bits_per_character
     *
     * @param  int $sidBitsPerCharacter
     * @return StandardConfig
     * @throws Exception\InvalidArgumentException
     */
    public function setSidBitsPerCharacter($sidBitsPerCharacter)
    {
        if (!is_numeric($sidBitsPerCharacter)) {
            throw new Exception\InvalidArgumentException('Invalid sid bits per character provided');
        }
        $sidBitsPerCharacter = (int) $sidBitsPerCharacter;
        $this->setOption('sid_bits_per_character', $sidBitsPerCharacter);
        $this->setStorageOption('sid_bits_per_character', $sidBitsPerCharacter);
        return $this;
    }

    /**
     * Get session.sid_bits_per_character
     *
     * @return string
     */
    public function getSidBitsPerCharacter()
    {
        if (!isset($this->options['sid_bits_per_character'])) {
            $this->options['sid_bits_per_character'] = $this->getStorageOption('sid_bits_per_character');
        }

        return $this->options['sid_bits_per_character'];
    }

    /**
     * Set remember_me_seconds
     *
     * @param  int $rememberMeSeconds
     * @return StandardConfig
     * @throws Exception\InvalidArgumentException
     */
    public function setRememberMeSeconds($rememberMeSeconds)
    {
        if (! is_numeric($rememberMeSeconds)) {
            throw new Exception\InvalidArgumentException('Invalid remember_me_seconds; must be numeric');
        }

        $rememberMeSeconds = (int) $rememberMeSeconds;
        if (1 > $rememberMeSeconds) {
            throw new Exception\InvalidArgumentException('Invalid remember_me_seconds; must be a positive integer');
        }

        $this->rememberMeSeconds = $rememberMeSeconds;
        $this->setStorageOption('remember_me_seconds', $rememberMeSeconds);
        return $this;
    }

    /**
     * Get remember_me_seconds
     *
     * @return int
     */
    public function getRememberMeSeconds()
    {
        if (null === $this->rememberMeSeconds) {
            $this->rememberMeSeconds = $this->getStorageOption('remember_me_seconds');
        }
        return $this->rememberMeSeconds;
    }

    /**
     * Cast configuration to an array
     *
     * @return array
     */
    public function toArray()
    {
        $extraOpts = [
            'cookie_domain'       => $this->getCookieDomain(),
            'cookie_httponly'     => $this->getCookieHttpOnly(),
            'cookie_lifetime'     => $this->getCookieLifetime(),
            'cookie_path'         => $this->getCookiePath(),
            'cookie_secure'       => $this->getCookieSecure(),
            'name'                => $this->getName(),
            'remember_me_seconds' => $this->getRememberMeSeconds(),
            'save_path'           => $this->getSavePath(),
            'use_cookies'         => $this->getUseCookies(),
        ];
        return array_merge($this->options, $extraOpts);
    }

    /**
     * Intercept get*() and set*() methods
     *
     * Intercepts getters and setters and passes them to getOption() and setOption(),
     * respectively.
     *
     * @param  string $method
     * @param  array $args
     * @return mixed
     * @throws Exception\BadMethodCallException on non-getter/setter method
     */
    public function __call($method, $args)
    {
        $prefix = substr($method, 0, 3);
        $option = substr($method, 3);
        $key    = strtolower(preg_replace('#(?<=[a-z])([A-Z])#', '_\1', $option));

        if ($prefix === 'set') {
            $value  = array_shift($args);
            return $this->setOption($key, $value);
        } elseif ($prefix === 'get') {
            return $this->getOption($key);
        } else {
            throw new Exception\BadMethodCallException(sprintf(
                'Method "%s" does not exist in %s',
                $method,
                get_class($this)
            ));
        }
    }
}<|MERGE_RESOLUTION|>--- conflicted
+++ resolved
@@ -586,15 +586,11 @@
      */
     public function setEntropyFile($entropyFile)
     {
-<<<<<<< HEAD
-        if (! is_readable($entropyFile)) {
-=======
         if (PHP_VERSION_ID >= 70100) {
             trigger_error('session.entropy_file is removed starting with PHP 7.1', E_USER_DEPRECATED);
         }
 
-        if (!is_readable($entropyFile)) {
->>>>>>> e44fe473
+        if (! is_readable($entropyFile)) {
             throw new Exception\InvalidArgumentException(sprintf(
                 "Invalid entropy_file provided: '%s'; doesn't exist or not readable",
                 $entropyFile
@@ -613,15 +609,11 @@
      */
     public function getEntropyFile()
     {
-<<<<<<< HEAD
-        if (! isset($this->options['entropy_file'])) {
-=======
         if (PHP_VERSION_ID >= 70100) {
             trigger_error('session.entropy_file is removed starting with PHP 7.1', E_USER_DEPRECATED);
         }
 
-        if (!isset($this->options['entropy_file'])) {
->>>>>>> e44fe473
+        if (! isset($this->options['entropy_file'])) {
             $this->options['entropy_file'] = $this->getStorageOption('entropy_file');
         }
 
@@ -637,15 +629,11 @@
      */
     public function setEntropyLength($entropyLength)
     {
-<<<<<<< HEAD
-        if (! is_numeric($entropyLength)) {
-=======
         if (PHP_VERSION_ID >= 70100) {
             trigger_error('session.entropy_length is removed starting with PHP 7.1', E_USER_DEPRECATED);
         }
 
-        if (!is_numeric($entropyLength)) {
->>>>>>> e44fe473
+        if (! is_numeric($entropyLength)) {
             throw new Exception\InvalidArgumentException('Invalid entropy_length; must be numeric');
         }
         if (0 > $entropyLength) {
@@ -664,15 +652,11 @@
      */
     public function getEntropyLength()
     {
-<<<<<<< HEAD
-        if (! isset($this->options['entropy_length'])) {
-=======
         if (PHP_VERSION_ID >= 70100) {
             trigger_error('session.entropy_length is removed starting with PHP 7.1', E_USER_DEPRECATED);
         }
 
-        if (!isset($this->options['entropy_length'])) {
->>>>>>> e44fe473
+        if (! isset($this->options['entropy_length'])) {
             $this->options['entropy_length'] = $this->getStorageOption('entropy_length');
         }
 
@@ -754,15 +738,11 @@
      */
     public function setHashBitsPerCharacter($hashBitsPerCharacter)
     {
-<<<<<<< HEAD
-        if (! is_numeric($hashBitsPerCharacter)) {
-=======
         if (PHP_VERSION_ID >= 70100) {
             trigger_error('session.hash_bits_per_character is removed starting with PHP 7.1', E_USER_DEPRECATED);
         }
 
-        if (!is_numeric($hashBitsPerCharacter)) {
->>>>>>> e44fe473
+        if (! is_numeric($hashBitsPerCharacter)) {
             throw new Exception\InvalidArgumentException('Invalid hash bits per character provided');
         }
         $hashBitsPerCharacter = (int) $hashBitsPerCharacter;
@@ -778,15 +758,11 @@
      */
     public function getHashBitsPerCharacter()
     {
-<<<<<<< HEAD
-        if (! isset($this->options['hash_bits_per_character'])) {
-=======
         if (PHP_VERSION_ID >= 70100) {
             trigger_error('session.hash_bits_per_character is removed starting with PHP 7.1', E_USER_DEPRECATED);
         }
 
-        if (!isset($this->options['hash_bits_per_character'])) {
->>>>>>> e44fe473
+        if (! isset($this->options['hash_bits_per_character'])) {
             $this->options['hash_bits_per_character'] = $this->getStorageOption('hash_bits_per_character');
         }
 
@@ -802,7 +778,7 @@
      */
     public function setSidLength($sidLength)
     {
-        if (!is_numeric($sidLength) || $sidLength < 22 || $sidLength > 256) {
+        if (! is_numeric($sidLength) || $sidLength < 22 || $sidLength > 256) {
             throw new Exception\InvalidArgumentException('Invalid length provided');
         }
         $sidLength = (int) $sidLength;
@@ -818,7 +794,7 @@
      */
     public function getSidLength()
     {
-        if (!isset($this->options['sid_length'])) {
+        if (! isset($this->options['sid_length'])) {
             $this->options['sid_length'] = $this->getStorageOption('sid_length');
         }
 
@@ -834,7 +810,7 @@
      */
     public function setSidBitsPerCharacter($sidBitsPerCharacter)
     {
-        if (!is_numeric($sidBitsPerCharacter)) {
+        if (! is_numeric($sidBitsPerCharacter)) {
             throw new Exception\InvalidArgumentException('Invalid sid bits per character provided');
         }
         $sidBitsPerCharacter = (int) $sidBitsPerCharacter;
@@ -850,7 +826,7 @@
      */
     public function getSidBitsPerCharacter()
     {
-        if (!isset($this->options['sid_bits_per_character'])) {
+        if (! isset($this->options['sid_bits_per_character'])) {
             $this->options['sid_bits_per_character'] = $this->getStorageOption('sid_bits_per_character');
         }
 
