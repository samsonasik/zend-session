<?php
/**
 * Zend Framework (http://framework.zend.com/)
 *
 * @link      http://github.com/zendframework/zf2 for the canonical source repository
 * @copyright Copyright (c) 2005-2013 Zend Technologies USA Inc. (http://www.zend.com)
 * @license   http://framework.zend.com/license/new-bsd New BSD License
 */

namespace Zend\Session\Storage;

use ArrayIterator;
use IteratorAggregate;
use Zend\Session\Exception;

if (version_compare(PHP_VERSION, '5.3.3') > 0) {
    /**
     * Session storage in $_SESSION
     */
    class SessionArrayStorage extends AbstractSessionArrayStorage
    {
        /**
         * Get Offset
         *
         * @param  mixed $key
         * @return mixed
         */
        public function &__get($key)
        {
            if (isset($_SESSION[$key])) {
                return $_SESSION[$key];
            }

            return null;
        }

<<<<<<< HEAD
    /**
     * Offset Set
     *
     * @param  mixed $key
     * @param  mixed $value
     * @return void
     */
    public function offsetSet($key, $value)
    {
        $_SESSION[$key] = $value;
    }

    /**
     * Offset Unset
     *
     * @param  mixed $key
     * @return void
     */
    public function offsetUnset($key)
    {
        unset($_SESSION[$key]);
    }

    /**
     * Count
     *
     * @return int
     */
    public function count()
    {
        return count($_SESSION);
    }

    /**
     * Seralize
     *
     * @return string
     */
    public function serialize()
    {
        return serialize($_SESSION);
    }

    /**
     * Unserialize
     *
     * @return mixed
     */
    public function unserialize($session)
    {
        return unserialize($session);
    }

    /**
     * Get Iterator
     *
     * @return ArrayIterator
     */
    public function getIterator()
    {
        return new ArrayIterator($_SESSION);
    }

    /**
     * Load session object from an existing array
     *
     * Ensures $_SESSION is set to an instance of the object when complete.
     *
     * @param  array $array
     * @return SessionStorage
     */
    public function fromArray(array $array)
    {
        $ts = $this->getRequestAccessTime();
        if (!$ts) {
            $ts = microtime(true);
        }
        $_SESSION = $array;
        $this->setRequestAccessTime($ts);
        return $this;
    }

    /**
     * Mark object as isImmutable
     *
     * @return SessionStorage
     */
    public function markImmutable()
    {
        $_SESSION['_IMMUTABLE'] = true;
        return $this;
    }

    /**
     * Determine if this object is isImmutable
     *
     * @return bool
     */
    public function isImmutable()
    {
        return (isset($_SESSION['_IMMUTABLE']) && $_SESSION['_IMMUTABLE']);
    }

    /**
     * Lock this storage instance, or a key within it
     *
     * @param  null|int|string $key
     * @return ArrayStorage
     */
    public function lock($key = null)
    {
        if (null === $key) {
            $this->setMetadata('_READONLY', true);
            return $this;
        }
        if (isset($_SESSION[$key])) {
            $this->setMetadata('_LOCKS', array($key => true));
        }

        return $this;
    }

    /**
     * Is the object or key marked as locked?
     *
     * @param  null|int|string $key
     * @return bool
     */
    public function isLocked($key = null)
    {
        if ($this->isImmutable()) {
            // isImmutable trumps all
            return true;
        }

        if (null === $key) {
            // testing for global lock
            return $this->getMetadata('_READONLY');
        }

        $locks    = $this->getMetadata('_LOCKS');
        $readOnly = $this->getMetadata('_READONLY');

        if ($readOnly && !$locks) {
            // global lock in play; all keys are locked
            return true;
        }
        if ($readOnly && $locks) {
            return array_key_exists($key, $locks);
        }

        // test for individual locks
        if (!$locks) {
            return false;
        }
        return array_key_exists($key, $locks);
    }

    /**
     * Unlock an object or key marked as locked
     *
     * @param  null|int|string $key
     * @return ArrayStorage
     */
    public function unlock($key = null)
    {
        if (null === $key) {
            // Unlock everything
            $this->setMetadata('_READONLY', false);
            $this->setMetadata('_LOCKS', false);
            return $this;
        }

        $locks = $this->getMetadata('_LOCKS');
        if (!$locks) {
            if (!$this->getMetadata('_READONLY')) {
                return $this;
            }
            $array = $this->toArray();
            $keys  = array_keys($array);
            $locks = array_flip($keys);
            unset($array, $keys);
        }

        if (array_key_exists($key, $locks)) {
            unset($locks[$key]);
            $this->setMetadata('_LOCKS', $locks, true);
        }
        return $this;
    }

    /**
     * Set storage metadata
     *
     * Metadata is used to store information about the data being stored in the
     * object. Some example use cases include:
     * - Setting expiry data
     * - Maintaining access counts
     * - localizing session storage
     * - etc.
     *
     * @param  string $key
     * @param  mixed $value
     * @param  bool $overwriteArray Whether to overwrite or merge array values; by default, merges
     * @return ArrayStorage
     * @throws Exception\RuntimeException
     */
    public function setMetadata($key, $value, $overwriteArray = false)
    {
        if ($this->isImmutable()) {
            throw new Exception\RuntimeException(sprintf(
                'Cannot set key "%s" as storage is marked isImmutable', $key
            ));
        }

        if (!isset($_SESSION['__ZF'])) {
            $_SESSION['__ZF'] = array();
        }
        if (isset($_SESSION['__ZF'][$key]) && is_array($value)) {
            if ($overwriteArray) {
                $_SESSION['__ZF'][$key] = $value;
            } else {
                $_SESSION['__ZF'][$key] = array_replace_recursive($_SESSION['__ZF'][$key], $value);
            }
        } else {
            if ((null === $value) && isset($_SESSION['__ZF'][$key])) {
                unset($_SESSION['__ZF'][$key]);
            } elseif (null !== $value) {
                $_SESSION['__ZF'][$key] = $value;
=======
        /**
         * Offset Get
         *
         * @param  mixed $key
         * @return mixed
         */
        public function &offsetGet($key)
        {
            if (isset($_SESSION[$key])) {
                return $_SESSION[$key];
>>>>>>> d6d58407
            }

            return null;
        }
    }
} else {
    class SessionArrayStorage extends AbstractSessionArrayStorage
    {

<<<<<<< HEAD
    /**
     * Cast the object to an array
     *
     * Returns data only, no metadata.
     *
     * @return array
     */
    public function toArray($metaData = false)
    {
        if (isset($_SESSION)) {
            $values = $_SESSION;
        } else {
            $values = array();
        }

        if ($metaData) {
            return $values;
        }

        if (isset($values['__ZF'])) {
            unset($values['__ZF']);
        }
        return $values;
=======
>>>>>>> d6d58407
    }
}<|MERGE_RESOLUTION|>--- conflicted
+++ resolved
@@ -34,237 +34,6 @@
             return null;
         }
 
-<<<<<<< HEAD
-    /**
-     * Offset Set
-     *
-     * @param  mixed $key
-     * @param  mixed $value
-     * @return void
-     */
-    public function offsetSet($key, $value)
-    {
-        $_SESSION[$key] = $value;
-    }
-
-    /**
-     * Offset Unset
-     *
-     * @param  mixed $key
-     * @return void
-     */
-    public function offsetUnset($key)
-    {
-        unset($_SESSION[$key]);
-    }
-
-    /**
-     * Count
-     *
-     * @return int
-     */
-    public function count()
-    {
-        return count($_SESSION);
-    }
-
-    /**
-     * Seralize
-     *
-     * @return string
-     */
-    public function serialize()
-    {
-        return serialize($_SESSION);
-    }
-
-    /**
-     * Unserialize
-     *
-     * @return mixed
-     */
-    public function unserialize($session)
-    {
-        return unserialize($session);
-    }
-
-    /**
-     * Get Iterator
-     *
-     * @return ArrayIterator
-     */
-    public function getIterator()
-    {
-        return new ArrayIterator($_SESSION);
-    }
-
-    /**
-     * Load session object from an existing array
-     *
-     * Ensures $_SESSION is set to an instance of the object when complete.
-     *
-     * @param  array $array
-     * @return SessionStorage
-     */
-    public function fromArray(array $array)
-    {
-        $ts = $this->getRequestAccessTime();
-        if (!$ts) {
-            $ts = microtime(true);
-        }
-        $_SESSION = $array;
-        $this->setRequestAccessTime($ts);
-        return $this;
-    }
-
-    /**
-     * Mark object as isImmutable
-     *
-     * @return SessionStorage
-     */
-    public function markImmutable()
-    {
-        $_SESSION['_IMMUTABLE'] = true;
-        return $this;
-    }
-
-    /**
-     * Determine if this object is isImmutable
-     *
-     * @return bool
-     */
-    public function isImmutable()
-    {
-        return (isset($_SESSION['_IMMUTABLE']) && $_SESSION['_IMMUTABLE']);
-    }
-
-    /**
-     * Lock this storage instance, or a key within it
-     *
-     * @param  null|int|string $key
-     * @return ArrayStorage
-     */
-    public function lock($key = null)
-    {
-        if (null === $key) {
-            $this->setMetadata('_READONLY', true);
-            return $this;
-        }
-        if (isset($_SESSION[$key])) {
-            $this->setMetadata('_LOCKS', array($key => true));
-        }
-
-        return $this;
-    }
-
-    /**
-     * Is the object or key marked as locked?
-     *
-     * @param  null|int|string $key
-     * @return bool
-     */
-    public function isLocked($key = null)
-    {
-        if ($this->isImmutable()) {
-            // isImmutable trumps all
-            return true;
-        }
-
-        if (null === $key) {
-            // testing for global lock
-            return $this->getMetadata('_READONLY');
-        }
-
-        $locks    = $this->getMetadata('_LOCKS');
-        $readOnly = $this->getMetadata('_READONLY');
-
-        if ($readOnly && !$locks) {
-            // global lock in play; all keys are locked
-            return true;
-        }
-        if ($readOnly && $locks) {
-            return array_key_exists($key, $locks);
-        }
-
-        // test for individual locks
-        if (!$locks) {
-            return false;
-        }
-        return array_key_exists($key, $locks);
-    }
-
-    /**
-     * Unlock an object or key marked as locked
-     *
-     * @param  null|int|string $key
-     * @return ArrayStorage
-     */
-    public function unlock($key = null)
-    {
-        if (null === $key) {
-            // Unlock everything
-            $this->setMetadata('_READONLY', false);
-            $this->setMetadata('_LOCKS', false);
-            return $this;
-        }
-
-        $locks = $this->getMetadata('_LOCKS');
-        if (!$locks) {
-            if (!$this->getMetadata('_READONLY')) {
-                return $this;
-            }
-            $array = $this->toArray();
-            $keys  = array_keys($array);
-            $locks = array_flip($keys);
-            unset($array, $keys);
-        }
-
-        if (array_key_exists($key, $locks)) {
-            unset($locks[$key]);
-            $this->setMetadata('_LOCKS', $locks, true);
-        }
-        return $this;
-    }
-
-    /**
-     * Set storage metadata
-     *
-     * Metadata is used to store information about the data being stored in the
-     * object. Some example use cases include:
-     * - Setting expiry data
-     * - Maintaining access counts
-     * - localizing session storage
-     * - etc.
-     *
-     * @param  string $key
-     * @param  mixed $value
-     * @param  bool $overwriteArray Whether to overwrite or merge array values; by default, merges
-     * @return ArrayStorage
-     * @throws Exception\RuntimeException
-     */
-    public function setMetadata($key, $value, $overwriteArray = false)
-    {
-        if ($this->isImmutable()) {
-            throw new Exception\RuntimeException(sprintf(
-                'Cannot set key "%s" as storage is marked isImmutable', $key
-            ));
-        }
-
-        if (!isset($_SESSION['__ZF'])) {
-            $_SESSION['__ZF'] = array();
-        }
-        if (isset($_SESSION['__ZF'][$key]) && is_array($value)) {
-            if ($overwriteArray) {
-                $_SESSION['__ZF'][$key] = $value;
-            } else {
-                $_SESSION['__ZF'][$key] = array_replace_recursive($_SESSION['__ZF'][$key], $value);
-            }
-        } else {
-            if ((null === $value) && isset($_SESSION['__ZF'][$key])) {
-                unset($_SESSION['__ZF'][$key]);
-            } elseif (null !== $value) {
-                $_SESSION['__ZF'][$key] = $value;
-=======
         /**
          * Offset Get
          *
@@ -275,7 +44,6 @@
         {
             if (isset($_SESSION[$key])) {
                 return $_SESSION[$key];
->>>>>>> d6d58407
             }
 
             return null;
@@ -284,32 +52,5 @@
 } else {
     class SessionArrayStorage extends AbstractSessionArrayStorage
     {
-
-<<<<<<< HEAD
-    /**
-     * Cast the object to an array
-     *
-     * Returns data only, no metadata.
-     *
-     * @return array
-     */
-    public function toArray($metaData = false)
-    {
-        if (isset($_SESSION)) {
-            $values = $_SESSION;
-        } else {
-            $values = array();
-        }
-
-        if ($metaData) {
-            return $values;
-        }
-
-        if (isset($values['__ZF'])) {
-            unset($values['__ZF']);
-        }
-        return $values;
-=======
->>>>>>> d6d58407
     }
 }